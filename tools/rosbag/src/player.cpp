/*********************************************************************
* Software License Agreement (BSD License)
*
*  Copyright (c) 2008, Willow Garage, Inc.
*  All rights reserved.
*
*  Redistribution and use in source and binary forms, with or without
*  modification, are permitted provided that the following conditions
*  are met:
*
*   * Redistributions of source code must retain the above copyright
*     notice, this list of conditions and the following disclaimer.
*   * Redistributions in binary form must reproduce the above
*     copyright notice, this list of conditions and the following
*     disclaimer in the documentation and/or other materials provided
*     with the distribution.
*   * Neither the name of Willow Garage, Inc. nor the names of its
*     contributors may be used to endorse or promote products derived
*     from this software without specific prior written permission.
*
*  THIS SOFTWARE IS PROVIDED BY THE COPYRIGHT HOLDERS AND CONTRIBUTORS
*  "AS IS" AND ANY EXPRESS OR IMPLIED WARRANTIES, INCLUDING, BUT NOT
*  LIMITED TO, THE IMPLIED WARRANTIES OF MERCHANTABILITY AND FITNESS
*  FOR A PARTICULAR PURPOSE ARE DISCLAIMED. IN NO EVENT SHALL THE
*  COPYRIGHT OWNER OR CONTRIBUTORS BE LIABLE FOR ANY DIRECT, INDIRECT,
*  INCIDENTAL, SPECIAL, EXEMPLARY, OR CONSEQUENTIAL DAMAGES (INCLUDING,
*  BUT NOT LIMITED TO, PROCUREMENT OF SUBSTITUTE GOODS OR SERVICES;
*  LOSS OF USE, DATA, OR PROFITS; OR BUSINESS INTERRUPTION) HOWEVER
*  CAUSED AND ON ANY THEORY OF LIABILITY, WHETHER IN CONTRACT, STRICT
*  LIABILITY, OR TORT (INCLUDING NEGLIGENCE OR OTHERWISE) ARISING IN
*  ANY WAY OUT OF THE USE OF THIS SOFTWARE, EVEN IF ADVISED OF THE
*  POSSIBILITY OF SUCH DAMAGE.
********************************************************************/

#include "rosbag/player.h"
#include "rosbag/message_instance.h"
#include "rosbag/view.h"

#if !defined(_MSC_VER)
  #include <sys/select.h>
#endif

#include <boost/foreach.hpp>
#include <boost/format.hpp>

#include "rosgraph_msgs/Clock.h"

#define foreach BOOST_FOREACH

using std::map;
using std::pair;
using std::string;
using std::vector;
using boost::shared_ptr;
using ros::Exception;

namespace rosbag {

ros::AdvertiseOptions createAdvertiseOptions(const ConnectionInfo* c, uint32_t queue_size, const std::string& prefix) {
    ros::AdvertiseOptions opts(prefix + c->topic, queue_size, c->md5sum, c->datatype, c->msg_def);
    ros::M_string::const_iterator header_iter = c->header->find("latching");
    opts.latch = (header_iter != c->header->end() && header_iter->second == "1");
    return opts;
}


ros::AdvertiseOptions createAdvertiseOptions(MessageInstance const& m, uint32_t queue_size, const std::string& prefix) {
    return ros::AdvertiseOptions(prefix + m.getTopic(), queue_size, m.getMD5Sum(), m.getDataType(), m.getMessageDefinition());
}

// PlayerOptions

PlayerOptions::PlayerOptions() :
    prefix(""),
    quiet(false),
    start_paused(false),
    at_once(false),
    bag_time(false),
    bag_time_frequency(0.0),
    time_scale(1.0),
    queue_size(0),
    advertise_sleep(0.2),
    try_future(false),
    has_time(false),
    loop(false),
    time(0.0f),
    has_duration(false),
    duration(0.0f),
    keep_alive(false),
    wait_for_subscribers(false),
    skip_empty(ros::DURATION_MAX)
{
}

void PlayerOptions::check() {
    if (bags.size() == 0)
        throw Exception("You must specify at least one bag file to play from");
    if (has_duration && duration <= 0.0)
        throw Exception("Invalid duration, must be > 0.0");
}

// Player

Player::Player(PlayerOptions const& options) :
    options_(options),
    paused_(false),
    // If we were given a list of topics to pause on, then go into that mode
    // by default (it can be toggled later via 't' from the keyboard).
    pause_for_topics_(options_.pause_topics.size() > 0),
    pause_change_requested_(false),
    requested_pause_state_(false),
    terminal_modified_(false)
{
  ros::NodeHandle private_node_handle("~");
  pause_service_ = private_node_handle.advertiseService("pause_playback", &Player::pauseCallback, this);
}

Player::~Player() {
    foreach(shared_ptr<Bag> bag, bags_)
        bag->close();

    restoreTerminal();
}

void Player::publish() {
    options_.check();

    // Open all the bag files
    foreach(string const& filename, options_.bags) {
        ROS_INFO("Opening %s", filename.c_str());

        try
        {
            shared_ptr<Bag> bag(boost::make_shared<Bag>());
            bag->open(filename, bagmode::Read);
            bags_.push_back(bag);
        }
        catch (BagUnindexedException ex) {
            std::cerr << "Bag file " << filename << " is unindexed.  Run rosbag reindex." << std::endl;
            return;
        }
    }

    setupTerminal();

    if (!node_handle_.ok())
      return;

    if (!options_.prefix.empty())
    {
      ROS_INFO_STREAM("Using prefix '" << options_.prefix << "'' for topics ");
    }

    if (!options_.quiet)
      puts("");
    
    // Publish all messages in the bags
    View full_view;
    foreach(shared_ptr<Bag> bag, bags_)
        full_view.addQuery(*bag);

    ros::Time initial_time = full_view.getBeginTime();

    initial_time += ros::Duration(options_.time);

    ros::Time finish_time = ros::TIME_MAX;
    if (options_.has_duration)
    {
      finish_time = initial_time + ros::Duration(options_.duration);
    }

    View view;
    TopicQuery topics(options_.topics);

    if (options_.topics.empty())
    {
      foreach(shared_ptr<Bag> bag, bags_)
        view.addQuery(*bag, initial_time, finish_time);
    } else {
      foreach(shared_ptr<Bag> bag, bags_)
        view.addQuery(*bag, topics, initial_time, finish_time);
    }

    if (view.size() == 0)
    {
      std::cerr << "No messages to play on specified topics.  Exiting." << std::endl;
      ros::shutdown();
      return;
    }

    // Advertise all of our messages
    foreach(const ConnectionInfo* c, view.getConnections())
    {
        ros::M_string::const_iterator header_iter = c->header->find("callerid");
        std::string callerid = (header_iter != c->header->end() ? header_iter->second : string(""));

        string callerid_topic = callerid + c->topic;

        map<string, ros::Publisher>::iterator pub_iter = publishers_.find(callerid_topic);
        if (pub_iter == publishers_.end()) {

            ros::AdvertiseOptions opts = createAdvertiseOptions(c, options_.queue_size, options_.prefix);

            ros::Publisher pub = node_handle_.advertise(opts);
            publishers_.insert(publishers_.begin(), pair<string, ros::Publisher>(callerid_topic, pub));

            pub_iter = publishers_.find(callerid_topic);
        }
    }

    std::cout << "Waiting " << options_.advertise_sleep.toSec() << " seconds after advertising topics..." << std::flush;
    options_.advertise_sleep.sleep();
    std::cout << " done." << std::endl;

    std::cout << std::endl << "Hit space to toggle paused, or 's' to step." << std::endl;

    paused_ = options_.start_paused;

    if (options_.wait_for_subscribers)
    {
        waitForSubscribers();
    }

    while (true) {
        // Set up our time_translator and publishers

        time_translator_.setTimeScale(options_.time_scale);

        start_time_ = view.begin()->getTime();
        time_translator_.setRealStartTime(start_time_);
        bag_length_ = view.getEndTime() - view.getBeginTime();

        time_publisher_.setTime(start_time_);

        ros::WallTime now_wt = ros::WallTime::now();
        time_translator_.setTranslatedStartTime(ros::Time(now_wt.sec, now_wt.nsec));


        time_publisher_.setTimeScale(options_.time_scale);
        if (options_.bag_time)
            time_publisher_.setPublishFrequency(options_.bag_time_frequency);
        else
            time_publisher_.setPublishFrequency(-1.0);

        paused_time_ = now_wt;

        // Call do-publish for each message
        foreach(MessageInstance m, view) {
            if (!node_handle_.ok())
                break;

            doPublish(m);
        }

        if (options_.keep_alive)
            while (node_handle_.ok())
                doKeepAlive();

        if (!node_handle_.ok()) {
            std::cout << std::endl;
            break;
        }
        if (!options_.loop) {
            std::cout << std::endl << "Done." << std::endl;
            break;
        }
    }

    ros::shutdown();
}

void Player::printTime()
{
    if (!options_.quiet) {

        ros::Time current_time = time_publisher_.getTime();
        ros::Duration d = current_time - start_time_;

        if (paused_)
        {
            printf("\r [PAUSED]   Bag Time: %13.6f   Duration: %.6f / %.6f     \r", time_publisher_.getTime().toSec(), d.toSec(), bag_length_.toSec());
        }
        else
        {
            printf("\r [RUNNING]  Bag Time: %13.6f   Duration: %.6f / %.6f     \r", time_publisher_.getTime().toSec(), d.toSec(), bag_length_.toSec());
        }
        fflush(stdout);
    }
}

<<<<<<< HEAD
bool Player::pauseCallback(std_srvs::SetBool::Request &req, std_srvs::SetBool::Response &res)
{
  pause_change_requested_ = (req.data != paused_);
  requested_pause_state_ = req.data;

  res.success = pause_change_requested_;

  if (res.success)
  {
    res.message = std::string("Playback is now ") + (requested_pause_state_ ? "paused" : "resumed");
  }
  else
  {
    res.message = std::string("Bag is already ") + (requested_pause_state_ ? "paused." : "running.");
  }

  return true;
}

void Player::processPause(const bool paused, ros::WallTime &horizon)
{
  paused_ = paused;

  if (paused_)
  {
    paused_time_ = ros::WallTime::now();
  }
  else
  {
    ros::WallDuration shift = ros::WallTime::now() - paused_time_;
    paused_time_ = ros::WallTime::now();

    time_translator_.shift(ros::Duration(shift.sec, shift.nsec));

    horizon += shift;
    time_publisher_.setWCHorizon(horizon);
  }
=======
void Player::waitForSubscribers() const
{
    bool all_topics_subscribed = false;
    std::cout << "Waiting for subscribers." << std::endl;
    while (!all_topics_subscribed) {
        all_topics_subscribed = true;
        foreach(const PublisherMap::value_type& pub, publishers_) {
            all_topics_subscribed &= pub.second.getNumSubscribers() > 0;
        }
        ros::Duration(0.1).sleep();
    }
    std::cout << "Finished waiting for subscribers." << std::endl;
>>>>>>> 10b6fc77
}

void Player::doPublish(MessageInstance const& m) {
    string const& topic   = m.getTopic();
    ros::Time const& time = m.getTime();
    string callerid       = m.getCallerId();
    
    ros::Time translated = time_translator_.translate(time);
    ros::WallTime horizon = ros::WallTime(translated.sec, translated.nsec);

    time_publisher_.setHorizon(time);
    time_publisher_.setWCHorizon(horizon);

    string callerid_topic = callerid + topic;

    map<string, ros::Publisher>::iterator pub_iter = publishers_.find(callerid_topic);
    ROS_ASSERT(pub_iter != publishers_.end());

    // If immediate specified, play immediately
    if (options_.at_once) {
        time_publisher_.stepClock();
        pub_iter->second.publish(m);
        printTime();
        return;
    }

    // If skip_empty is specified, skip this region and shift.
    if (time - time_publisher_.getTime() > options_.skip_empty)
    {
      time_publisher_.stepClock();

      ros::WallDuration shift = ros::WallTime::now() - horizon ;
      time_translator_.shift(ros::Duration(shift.sec, shift.nsec));
      horizon += shift;
      time_publisher_.setWCHorizon(horizon);
      (pub_iter->second).publish(m);
      printTime();
      return;
    }

    if (pause_for_topics_)
    {
        for (std::vector<std::string>::iterator i = options_.pause_topics.begin();
             i != options_.pause_topics.end();
             ++i)
        {
            if (topic == *i)
            {
                paused_ = true;
                paused_time_ = ros::WallTime::now();
            }
        }
    }

    while ((paused_ || !time_publisher_.horizonReached()) && node_handle_.ok())
    {
        bool charsleftorpaused = true;
        while (charsleftorpaused && node_handle_.ok())
        {
            ros::spinOnce();

            if (pause_change_requested_)
            {
              processPause(requested_pause_state_, horizon);
              pause_change_requested_ = false;
            }

            switch (readCharFromStdin()){
            case ' ':
                processPause(!paused_, horizon);
                break;
            case 's':
                if (paused_) {
                    time_publisher_.stepClock();

                    ros::WallDuration shift = ros::WallTime::now() - horizon ;
                    paused_time_ = ros::WallTime::now();

                    time_translator_.shift(ros::Duration(shift.sec, shift.nsec));

                    horizon += shift;
                    time_publisher_.setWCHorizon(horizon);
            
                    (pub_iter->second).publish(m);

                    printTime();
                    return;
                }
                break;
            case 't':
                pause_for_topics_ = !pause_for_topics_;
                break;
            case EOF:
                if (paused_)
                {
                    printTime();
                    time_publisher_.runStalledClock(ros::WallDuration(.1));
                }
                else
                    charsleftorpaused = false;
            }
        }

        printTime();
        time_publisher_.runClock(ros::WallDuration(.1));
    }

    pub_iter->second.publish(m);
}


void Player::doKeepAlive() {
    //Keep pushing ourself out in 10-sec increments (avoids fancy math dealing with the end of time)
    ros::Time const& time = time_publisher_.getTime() + ros::Duration(10.0);

    ros::Time translated = time_translator_.translate(time);
    ros::WallTime horizon = ros::WallTime(translated.sec, translated.nsec);

    time_publisher_.setHorizon(time);
    time_publisher_.setWCHorizon(horizon);

    if (options_.at_once) {
        return;
    }

    while ((paused_ || !time_publisher_.horizonReached()) && node_handle_.ok())
    {
        bool charsleftorpaused = true;
        while (charsleftorpaused && node_handle_.ok())
        {
            switch (readCharFromStdin()){
            case ' ':
                paused_ = !paused_;
                if (paused_) {
                    paused_time_ = ros::WallTime::now();
                }
                else
                {
                    ros::WallDuration shift = ros::WallTime::now() - paused_time_;
                    paused_time_ = ros::WallTime::now();
         
                    time_translator_.shift(ros::Duration(shift.sec, shift.nsec));

                    horizon += shift;
                    time_publisher_.setWCHorizon(horizon);
                }
                break;
            case EOF:
                if (paused_)
                {
                    printTime();
                    time_publisher_.runStalledClock(ros::WallDuration(.1));
                }
                else
                    charsleftorpaused = false;
            }
        }

        printTime();
        time_publisher_.runClock(ros::WallDuration(.1));
    }
}



void Player::setupTerminal() {
    if (terminal_modified_)
        return;

#if defined(_MSC_VER)
    input_handle = GetStdHandle(STD_INPUT_HANDLE);
    if (input_handle == INVALID_HANDLE_VALUE)
    {
        std::cout << "Failed to set up standard input handle." << std::endl;
        return;
    }
    if (! GetConsoleMode(input_handle, &stdin_set) )
    {
        std::cout << "Failed to save the console mode." << std::endl;
        return;
    }
    // don't actually need anything but the default, alternatively try this
    //DWORD event_mode = ENABLE_WINDOW_INPUT | ENABLE_MOUSE_INPUT;
    //if (! SetConsoleMode(input_handle, event_mode) )
    //{
    // std::cout << "Failed to set the console mode." << std::endl;
    // return;
    //}
    terminal_modified_ = true;
#else
    const int fd = fileno(stdin);
    termios flags;
    tcgetattr(fd, &orig_flags_);
    flags = orig_flags_;
    flags.c_lflag &= ~ICANON;      // set raw (unset canonical modes)
    flags.c_cc[VMIN]  = 0;         // i.e. min 1 char for blocking, 0 chars for non-blocking
    flags.c_cc[VTIME] = 0;         // block if waiting for char
    tcsetattr(fd, TCSANOW, &flags);

    FD_ZERO(&stdin_fdset_);
    FD_SET(fd, &stdin_fdset_);
    maxfd_ = fd + 1;
    terminal_modified_ = true;
#endif
}

void Player::restoreTerminal() {
	if (!terminal_modified_)
		return;

#if defined(_MSC_VER)
    SetConsoleMode(input_handle, stdin_set);
#else
    const int fd = fileno(stdin);
    tcsetattr(fd, TCSANOW, &orig_flags_);
#endif
    terminal_modified_ = false;
}

int Player::readCharFromStdin() {
#ifdef __APPLE__
    fd_set testfd;
    FD_COPY(&stdin_fdset_, &testfd);
#elif !defined(_MSC_VER)
    fd_set testfd = stdin_fdset_;
#endif

#if defined(_MSC_VER)
    DWORD events = 0;
    INPUT_RECORD input_record[1];
    DWORD input_size = 1;
    BOOL b = GetNumberOfConsoleInputEvents(input_handle, &events);
    if (b && events > 0)
    {
        b = ReadConsoleInput(input_handle, input_record, input_size, &events);
        if (b)
        {
            for (unsigned int i = 0; i < events; ++i)
            {
                if (input_record[i].EventType & KEY_EVENT & input_record[i].Event.KeyEvent.bKeyDown)
                {
                    CHAR ch = input_record[i].Event.KeyEvent.uChar.AsciiChar;
                    return ch;
                }
            }
        }
    }
    return EOF;
#else
    timeval tv;
    tv.tv_sec  = 0;
    tv.tv_usec = 0;
    if (select(maxfd_, &testfd, NULL, NULL, &tv) <= 0)
        return EOF;
    return getc(stdin);
#endif
}

TimePublisher::TimePublisher() : time_scale_(1.0)
{
  setPublishFrequency(-1.0);
  time_pub_ = node_handle_.advertise<rosgraph_msgs::Clock>("clock",1);
}

void TimePublisher::setPublishFrequency(double publish_frequency)
{
  publish_frequency_ = publish_frequency;
  
  do_publish_ = (publish_frequency > 0.0);

  wall_step_.fromSec(1.0 / publish_frequency);
}

void TimePublisher::setTimeScale(double time_scale)
{
    time_scale_ = time_scale;
}

void TimePublisher::setHorizon(const ros::Time& horizon)
{
    horizon_ = horizon;
}

void TimePublisher::setWCHorizon(const ros::WallTime& horizon)
{
  wc_horizon_ = horizon;
}

void TimePublisher::setTime(const ros::Time& time)
{
    current_ = time;
}

ros::Time const& TimePublisher::getTime() const
{
    return current_;
}

void TimePublisher::runClock(const ros::WallDuration& duration)
{
    if (do_publish_)
    {
        rosgraph_msgs::Clock pub_msg;

        ros::WallTime t = ros::WallTime::now();
        ros::WallTime done = t + duration;

        while (t < done && t < wc_horizon_)
        {
            ros::WallDuration leftHorizonWC = wc_horizon_ - t;

            ros::Duration d(leftHorizonWC.sec, leftHorizonWC.nsec);
            d *= time_scale_;

            current_ = horizon_ - d;

            if (current_ >= horizon_)
              current_ = horizon_;

            if (t >= next_pub_)
            {
                pub_msg.clock = current_;
                time_pub_.publish(pub_msg);
                next_pub_ = t + wall_step_;
            }

            ros::WallTime target = done;
            if (target > wc_horizon_)
              target = wc_horizon_;
            if (target > next_pub_)
              target = next_pub_;

            ros::WallTime::sleepUntil(target);

            t = ros::WallTime::now();
        }
    } else {

        ros::WallTime t = ros::WallTime::now();

        ros::WallDuration leftHorizonWC = wc_horizon_ - t;

        ros::Duration d(leftHorizonWC.sec, leftHorizonWC.nsec);
        d *= time_scale_;

        current_ = horizon_ - d;
        
        if (current_ >= horizon_)
            current_ = horizon_;

        ros::WallTime target = ros::WallTime::now() + duration;

        if (target > wc_horizon_)
            target = wc_horizon_;

        ros::WallTime::sleepUntil(target);
    }
}

void TimePublisher::stepClock()
{
    if (do_publish_)
    {
        current_ = horizon_;

        rosgraph_msgs::Clock pub_msg;

        pub_msg.clock = current_;
        time_pub_.publish(pub_msg);

        ros::WallTime t = ros::WallTime::now();
        next_pub_ = t + wall_step_;
    } else {
        current_ = horizon_;
    }
}

void TimePublisher::runStalledClock(const ros::WallDuration& duration)
{
    if (do_publish_)
    {
        rosgraph_msgs::Clock pub_msg;

        ros::WallTime t = ros::WallTime::now();
        ros::WallTime done = t + duration;

        while ( t < done )
        {
            if (t > next_pub_)
            {
                pub_msg.clock = current_;
                time_pub_.publish(pub_msg);
                next_pub_ = t + wall_step_;
            }

            ros::WallTime target = done;

            if (target > next_pub_)
              target = next_pub_;

            ros::WallTime::sleepUntil(target);

            t = ros::WallTime::now();
        }
    } else {
        duration.sleep();
    }
}

bool TimePublisher::horizonReached()
{
  return ros::WallTime::now() > wc_horizon_;
}

} // namespace rosbag<|MERGE_RESOLUTION|>--- conflicted
+++ resolved
@@ -288,7 +288,6 @@
     }
 }
 
-<<<<<<< HEAD
 bool Player::pauseCallback(std_srvs::SetBool::Request &req, std_srvs::SetBool::Response &res)
 {
   pause_change_requested_ = (req.data != paused_);
@@ -326,7 +325,8 @@
     horizon += shift;
     time_publisher_.setWCHorizon(horizon);
   }
-=======
+}
+
 void Player::waitForSubscribers() const
 {
     bool all_topics_subscribed = false;
@@ -339,7 +339,6 @@
         ros::Duration(0.1).sleep();
     }
     std::cout << "Finished waiting for subscribers." << std::endl;
->>>>>>> 10b6fc77
 }
 
 void Player::doPublish(MessageInstance const& m) {
