/*********************************************************************
* Software License Agreement (BSD License)
*
*  Copyright (c) 2008, Willow Garage, Inc.
*  All rights reserved.
*
*  Redistribution and use in source and binary forms, with or without
*  modification, are permitted provided that the following conditions
*  are met:
*
*   * Redistributions of source code must retain the above copyright
*     notice, this list of conditions and the following disclaimer.
*   * Redistributions in binary form must reproduce the above
*     copyright notice, this list of conditions and the following
*     disclaimer in the documentation and/or other materials provided
*     with the distribution.
*   * Neither the name of Willow Garage, Inc. nor the names of its
*     contributors may be used to endorse or promote products derived
*     from this software without specific prior written permission.
*
*  THIS SOFTWARE IS PROVIDED BY THE COPYRIGHT HOLDERS AND CONTRIBUTORS
*  "AS IS" AND ANY EXPRESS OR IMPLIED WARRANTIES, INCLUDING, BUT NOT
*  LIMITED TO, THE IMPLIED WARRANTIES OF MERCHANTABILITY AND FITNESS
*  FOR A PARTICULAR PURPOSE ARE DISCLAIMED. IN NO EVENT SHALL THE
*  COPYRIGHT OWNER OR CONTRIBUTORS BE LIABLE FOR ANY DIRECT, INDIRECT,
*  INCIDENTAL, SPECIAL, EXEMPLARY, OR CONSEQUENTIAL DAMAGES (INCLUDING,
*  BUT NOT LIMITED TO, PROCUREMENT OF SUBSTITUTE GOODS OR SERVICES;
*  LOSS OF USE, DATA, OR PROFITS; OR BUSINESS INTERRUPTION) HOWEVER
*  CAUSED AND ON ANY THEORY OF LIABILITY, WHETHER IN CONTRACT, STRICT
*  LIABILITY, OR TORT (INCLUDING NEGLIGENCE OR OTHERWISE) ARISING IN
*  ANY WAY OUT OF THE USE OF THIS SOFTWARE, EVEN IF ADVISED OF THE
*  POSSIBILITY OF SUCH DAMAGE.
********************************************************************/

#include "rosbag/player.h"
#include "rosbag/message_instance.h"
#include "rosbag/view.h"

#if !defined(_MSC_VER)
  #include <sys/select.h>
#endif

#include <boost/foreach.hpp>
#include <boost/format.hpp>

#include "rosgraph_msgs/Clock.h"

#define foreach BOOST_FOREACH

using std::map;
using std::pair;
using std::string;
using std::vector;
using boost::shared_ptr;
using ros::Exception;

namespace rosbag {

ros::AdvertiseOptions createAdvertiseOptions(const ConnectionInfo* c, uint32_t queue_size, const std::string& prefix) {
    ros::AdvertiseOptions opts(prefix + c->topic, queue_size, c->md5sum, c->datatype, c->msg_def);
    ros::M_string::const_iterator header_iter = c->header->find("latching");
    opts.latch = (header_iter != c->header->end() && header_iter->second == "1");
    return opts;
}


ros::AdvertiseOptions createAdvertiseOptions(MessageInstance const& m, uint32_t queue_size, const std::string& prefix) {
    return ros::AdvertiseOptions(prefix + m.getTopic(), queue_size, m.getMD5Sum(), m.getDataType(), m.getMessageDefinition());
}

// PlayerOptions

PlayerOptions::PlayerOptions() :
    prefix(""),
    quiet(false),
    start_paused(false),
    at_once(false),
    bag_time(false),
    bag_time_frequency(0.0),
    time_scale(1.0),
    queue_size(0),
    advertise_sleep(0.2),
    try_future(false),
    has_time(false),
    loop(false),
    time(0.0f),
    has_duration(false),
    duration(0.0f),
    keep_alive(false),
<<<<<<< HEAD
    rate_control_topic(""),
    rate_control_max_delay(1.0f),
=======
    wait_for_subscribers(false),
>>>>>>> fb49cec8
    skip_empty(ros::DURATION_MAX)
{
}

void PlayerOptions::check() {
    if (bags.size() == 0)
        throw Exception("You must specify at least one bag file to play from");
    if (has_duration && duration <= 0.0)
        throw Exception("Invalid duration, must be > 0.0");
}

// Player

Player::Player(PlayerOptions const& options) :
    options_(options),
    paused_(false),
    // If we were given a list of topics to pause on, then go into that mode
    // by default (it can be toggled later via 't' from the keyboard).
    pause_for_topics_(options_.pause_topics.size() > 0),
    pause_change_requested_(false),
    requested_pause_state_(false),
    terminal_modified_(false)
{
  ros::NodeHandle private_node_handle("~");
  pause_service_ = private_node_handle.advertiseService("pause_playback", &Player::pauseCallback, this);
}

Player::~Player() {
    foreach(shared_ptr<Bag> bag, bags_)
        bag->close();

    restoreTerminal();
}

void Player::publish() {
    options_.check();

    // Open all the bag files
    foreach(string const& filename, options_.bags) {
        ROS_INFO("Opening %s", filename.c_str());

        try
        {
            shared_ptr<Bag> bag(boost::make_shared<Bag>());
            bag->open(filename, bagmode::Read);
            bags_.push_back(bag);
        }
        catch (BagUnindexedException ex) {
            std::cerr << "Bag file " << filename << " is unindexed.  Run rosbag reindex." << std::endl;
            return;
        }
    }

    setupTerminal();

    if (!node_handle_.ok())
      return;

    if (!options_.prefix.empty())
    {
      ROS_INFO_STREAM("Using prefix '" << options_.prefix << "'' for topics ");
    }

    if (!options_.quiet)
      puts("");
    
    // Publish all messages in the bags
    View full_view;
    foreach(shared_ptr<Bag> bag, bags_)
        full_view.addQuery(*bag);

    ros::Time initial_time = full_view.getBeginTime();

    initial_time += ros::Duration(options_.time);

    ros::Time finish_time = ros::TIME_MAX;
    if (options_.has_duration)
    {
      finish_time = initial_time + ros::Duration(options_.duration);
    }

    View view;
    TopicQuery topics(options_.topics);

    if (options_.topics.empty())
    {
      foreach(shared_ptr<Bag> bag, bags_)
        view.addQuery(*bag, initial_time, finish_time);
    } else {
      foreach(shared_ptr<Bag> bag, bags_)
        view.addQuery(*bag, topics, initial_time, finish_time);
    }

    if (view.size() == 0)
    {
      std::cerr << "No messages to play on specified topics.  Exiting." << std::endl;
      ros::shutdown();
      return;
    }

    // Advertise all of our messages
    foreach(const ConnectionInfo* c, view.getConnections())
    {
        ros::M_string::const_iterator header_iter = c->header->find("callerid");
        std::string callerid = (header_iter != c->header->end() ? header_iter->second : string(""));

        string callerid_topic = callerid + c->topic;

        map<string, ros::Publisher>::iterator pub_iter = publishers_.find(callerid_topic);
        if (pub_iter == publishers_.end()) {

            ros::AdvertiseOptions opts = createAdvertiseOptions(c, options_.queue_size, options_.prefix);

            ros::Publisher pub = node_handle_.advertise(opts);
            publishers_.insert(publishers_.begin(), pair<string, ros::Publisher>(callerid_topic, pub));

            pub_iter = publishers_.find(callerid_topic);
        }
    }

    if (options_.rate_control_topic != "")
    {
        std::cout << "Creating rate control topic subscriber..." << std::flush;

        boost::shared_ptr<ros::Subscriber> sub(boost::make_shared<ros::Subscriber>());
        ros::SubscribeOptions ops;
        ops.topic = options_.rate_control_topic;
        ops.queue_size = 10;
        ops.md5sum = ros::message_traits::md5sum<topic_tools::ShapeShifter>();
        ops.datatype = ros::message_traits::datatype<topic_tools::ShapeShifter>();
        ops.helper = boost::make_shared<ros::SubscriptionCallbackHelperT<
            const ros::MessageEvent<topic_tools::ShapeShifter const> &> >(
                boost::bind(&Player::updateRateTopicTime, this, _1));

        rate_control_sub_ = node_handle_.subscribe(ops);

        std::cout << " done." << std::endl;
    }


    std::cout << "Waiting " << options_.advertise_sleep.toSec() << " seconds after advertising topics..." << std::flush;
    options_.advertise_sleep.sleep();
    std::cout << " done." << std::endl;

    std::cout << std::endl << "Hit space to toggle paused, or 's' to step." << std::endl;

    paused_ = options_.start_paused;

    if (options_.wait_for_subscribers)
    {
        waitForSubscribers();
    }

    while (true) {
        // Set up our time_translator and publishers

        time_translator_.setTimeScale(options_.time_scale);

        start_time_ = view.begin()->getTime();
        time_translator_.setRealStartTime(start_time_);
        bag_length_ = view.getEndTime() - view.getBeginTime();

        // Set the last rate control to now, so the program doesn't start delayed.
        last_rate_control_ = start_time_;

        time_publisher_.setTime(start_time_);

        ros::WallTime now_wt = ros::WallTime::now();
        time_translator_.setTranslatedStartTime(ros::Time(now_wt.sec, now_wt.nsec));


        time_publisher_.setTimeScale(options_.time_scale);
        if (options_.bag_time)
            time_publisher_.setPublishFrequency(options_.bag_time_frequency);
        else
            time_publisher_.setPublishFrequency(-1.0);

        paused_time_ = now_wt;

        // Call do-publish for each message
        foreach(MessageInstance m, view) {
            if (!node_handle_.ok())
                break;

            doPublish(m);
        }

        if (options_.keep_alive)
            while (node_handle_.ok())
                doKeepAlive();

        if (!node_handle_.ok()) {
            std::cout << std::endl;
            break;
        }
        if (!options_.loop) {
            std::cout << std::endl << "Done." << std::endl;
            break;
        }
    }

    ros::shutdown();
}

void Player::updateRateTopicTime(const ros::MessageEvent<topic_tools::ShapeShifter const>& msg_event)
{
    boost::shared_ptr<topic_tools::ShapeShifter const> const &ssmsg = msg_event.getConstMessage();
    std::string def = ssmsg->getMessageDefinition();
    size_t length = ros::serialization::serializationLength(*ssmsg);
    
    // Check the message definition.
    std::istringstream f(def);
    std::string s;
    bool flag = false;
    while(std::getline(f, s, '\n')) {
        if (s.find("#") != 0) {
            // Does not start with #, is not a comment.
            if(s == "Header header") {
                flag = true;
            }
        }
    }
    // If the header is not the first element in the message according to the definition, throw an error.
    if (!flag) {
        std::cout << std::endl << "WARNING: Rate control topic is bad, header is not first. MSG may be malformed." << std::endl;
        return;
    }

    std::vector<uint8_t> buffer(length);
    ros::serialization::OStream ostream(&buffer[0], length);
    ros::serialization::Serializer<topic_tools::ShapeShifter>::write(ostream, *ssmsg);

    // Assuming that the header is the first several bytes of the message.
    //uint32_t header_sequence_id   = buffer[0] | (uint32_t)buffer[1] << 8 | (uint32_t)buffer[2] << 16 | (uint32_t)buffer[3] << 24;
    int32_t header_timestamp_sec  = buffer[4] | (uint32_t)buffer[5] << 8 | (uint32_t)buffer[6] << 16 | (uint32_t)buffer[7] << 24;
    int32_t header_timestamp_nsec = buffer[8] | (uint32_t)buffer[9] << 8 | (uint32_t)buffer[10] << 16 | (uint32_t)buffer[11] << 24;

    last_rate_control_ = ros::Time(header_timestamp_sec, header_timestamp_nsec);
}

void Player::printTime()
{
    if (!options_.quiet) {

        ros::Time current_time = time_publisher_.getTime();
        ros::Duration d = current_time - start_time_;

        ros::Duration time_since_rate = ros::Time::now() - last_rate_control_;

        if (paused_)
        {
            printf("\r [PAUSED]   Bag Time: %13.6f   Duration: %.6f / %.6f     \r", time_publisher_.getTime().toSec(), d.toSec(), bag_length_.toSec());
        }
        else if (delayed_)
        {
            printf("\r [DELAYED (%.2f)]  Bag Time: %13.6f   Duration: %.6f / %.6f       \r", time_since_rate.toSec(), time_publisher_.getTime().toSec(), d.toSec(), bag_length_.toSec());
        }
        else
        {
            printf("\r [RUNNING]  Bag Time: %13.6f   Duration: %.6f / %.6f     \r", time_publisher_.getTime().toSec(), d.toSec(), bag_length_.toSec());
        }
        fflush(stdout);
    }
}

bool Player::pauseCallback(std_srvs::SetBool::Request &req, std_srvs::SetBool::Response &res)
{
  pause_change_requested_ = (req.data != paused_);
  requested_pause_state_ = req.data;

  res.success = pause_change_requested_;

  if (res.success)
  {
    res.message = std::string("Playback is now ") + (requested_pause_state_ ? "paused" : "resumed");
  }
  else
  {
    res.message = std::string("Bag is already ") + (requested_pause_state_ ? "paused." : "running.");
  }

  return true;
}

void Player::processPause(const bool paused, ros::WallTime &horizon)
{
  paused_ = paused;

  if (paused_)
  {
    paused_time_ = ros::WallTime::now();
  }
  else
  {
    ros::WallDuration shift = ros::WallTime::now() - paused_time_;
    paused_time_ = ros::WallTime::now();

    time_translator_.shift(ros::Duration(shift.sec, shift.nsec));

    horizon += shift;
    time_publisher_.setWCHorizon(horizon);
  }
}

void Player::waitForSubscribers() const
{
    bool all_topics_subscribed = false;
    std::cout << "Waiting for subscribers." << std::endl;
    while (!all_topics_subscribed) {
        all_topics_subscribed = true;
        foreach(const PublisherMap::value_type& pub, publishers_) {
            all_topics_subscribed &= pub.second.getNumSubscribers() > 0;
        }
        ros::Duration(0.1).sleep();
    }
    std::cout << "Finished waiting for subscribers." << std::endl;
}

void Player::doPublish(MessageInstance const& m) {
    string const& topic   = m.getTopic();
    ros::Time const& time = m.getTime();
    string callerid       = m.getCallerId();
    
    ros::Time translated = time_translator_.translate(time);
    ros::WallTime horizon = ros::WallTime(translated.sec, translated.nsec);

    time_publisher_.setHorizon(time);
    time_publisher_.setWCHorizon(horizon);

    string callerid_topic = callerid + topic;

    map<string, ros::Publisher>::iterator pub_iter = publishers_.find(callerid_topic);
    ROS_ASSERT(pub_iter != publishers_.end());

    // Update subscribers.
    ros::spinOnce();

    // If immediate specified, play immediately
    if (options_.at_once) {
        time_publisher_.stepClock();
        pub_iter->second.publish(m);
        printTime();
        return;
    }

    // If skip_empty is specified, skip this region and shift.
    if (time - time_publisher_.getTime() > options_.skip_empty)
    {
      time_publisher_.stepClock();

      ros::WallDuration shift = ros::WallTime::now() - horizon ;
      time_translator_.shift(ros::Duration(shift.sec, shift.nsec));
      horizon += shift;
      time_publisher_.setWCHorizon(horizon);
      (pub_iter->second).publish(m);
      printTime();
      return;
    }

    if (pause_for_topics_)
    {
        for (std::vector<std::string>::iterator i = options_.pause_topics.begin();
             i != options_.pause_topics.end();
             ++i)
        {
            if (topic == *i)
            {
                paused_ = true;
                paused_time_ = ros::WallTime::now();
            }
        }
    }

    // Check if the rate control topic has posted recently enough to continue, or if a delay is needed.
    // Delayed is separated from paused to allow more verbose printing.
    if(rate_control_sub_ != NULL) {
        if((time_publisher_.getTime() - last_rate_control_).toSec() > options_.rate_control_max_delay) {
            delayed_ = true;
            paused_time_ = ros::WallTime::now();
        }
    }

    while ((paused_ || delayed_ || !time_publisher_.horizonReached()) && node_handle_.ok())
    {
        bool charsleftorpaused = true;
        while (charsleftorpaused && node_handle_.ok())
        {
            ros::spinOnce();

            if (pause_change_requested_)
            {
              processPause(requested_pause_state_, horizon);
              pause_change_requested_ = false;
            }

            switch (readCharFromStdin()){
            case ' ':
<<<<<<< HEAD
                paused_ = !paused_;
                if (paused_) {
                    paused_time_ = ros::WallTime::now();
                }
                else
                {
                    // Make sure time doesn't shift after leaving pause.
                    ros::WallDuration shift = ros::WallTime::now() - paused_time_;
                    paused_time_ = ros::WallTime::now();
         
                    time_translator_.shift(ros::Duration(shift.sec, shift.nsec));

                    horizon += shift;
                    time_publisher_.setWCHorizon(horizon);
                }
=======
                processPause(!paused_, horizon);
>>>>>>> fb49cec8
                break;
            case 's':
                if (paused_) {
                    time_publisher_.stepClock();

                    ros::WallDuration shift = ros::WallTime::now() - horizon ;
                    paused_time_ = ros::WallTime::now();

                    time_translator_.shift(ros::Duration(shift.sec, shift.nsec));

                    horizon += shift;
                    time_publisher_.setWCHorizon(horizon);
            
                    (pub_iter->second).publish(m);

                    printTime();
                    return;
                }
                break;
            case 't':
                pause_for_topics_ = !pause_for_topics_;
                break;
            case EOF:
                if (paused_)
                {
                    printTime();
                    time_publisher_.runStalledClock(ros::WallDuration(.1));
                    ros::spinOnce();
                }
                else if (delayed_)
		{
                    printTime();
                    time_publisher_.runStalledClock(ros::WallDuration(.1));
                    ros::spinOnce();
                    // You need to check the rate here too.
                    if(rate_control_sub_ == NULL || (time_publisher_.getTime() - last_rate_control_).toSec() <= options_.rate_control_max_delay) {
                        delayed_ = false;
                        // Make sure time doesn't shift after leaving delay.
                        ros::WallDuration shift = ros::WallTime::now() - paused_time_;
                        paused_time_ = ros::WallTime::now();
         
                        time_translator_.shift(ros::Duration(shift.sec, shift.nsec));

                        horizon += shift;
                        time_publisher_.setWCHorizon(horizon);
                    }
                }
                else
                    charsleftorpaused = false;
            }
        }

        printTime();
        time_publisher_.runClock(ros::WallDuration(.1));
        ros::spinOnce();
    }

    pub_iter->second.publish(m);
}


void Player::doKeepAlive() {
    //Keep pushing ourself out in 10-sec increments (avoids fancy math dealing with the end of time)
    ros::Time const& time = time_publisher_.getTime() + ros::Duration(10.0);

    ros::Time translated = time_translator_.translate(time);
    ros::WallTime horizon = ros::WallTime(translated.sec, translated.nsec);

    time_publisher_.setHorizon(time);
    time_publisher_.setWCHorizon(horizon);

    if (options_.at_once) {
        return;
    }

    // If we're done and just staying alive, don't watch the rate control topic. We aren't publishing anyway.
    delayed_ = false;

    while ((paused_ || !time_publisher_.horizonReached()) && node_handle_.ok())
    {
        bool charsleftorpaused = true;
        while (charsleftorpaused && node_handle_.ok())
        {
            switch (readCharFromStdin()){
            case ' ':
                paused_ = !paused_;
                if (paused_) {
                    paused_time_ = ros::WallTime::now();
                }
                else
                {
                    // Make sure time doesn't shift after leaving pause.
                    ros::WallDuration shift = ros::WallTime::now() - paused_time_;
                    paused_time_ = ros::WallTime::now();
         
                    time_translator_.shift(ros::Duration(shift.sec, shift.nsec));

                    horizon += shift;
                    time_publisher_.setWCHorizon(horizon);
                }
                break;
            case EOF:
                if (paused_)
                {
                    printTime();
                    time_publisher_.runStalledClock(ros::WallDuration(.1));
                    ros::spinOnce();
                }
                else
                    charsleftorpaused = false;
            }
        }

        printTime();
        time_publisher_.runClock(ros::WallDuration(.1));
        ros::spinOnce();
    }
}



void Player::setupTerminal() {
    if (terminal_modified_)
        return;

#if defined(_MSC_VER)
    input_handle = GetStdHandle(STD_INPUT_HANDLE);
    if (input_handle == INVALID_HANDLE_VALUE)
    {
        std::cout << "Failed to set up standard input handle." << std::endl;
        return;
    }
    if (! GetConsoleMode(input_handle, &stdin_set) )
    {
        std::cout << "Failed to save the console mode." << std::endl;
        return;
    }
    // don't actually need anything but the default, alternatively try this
    //DWORD event_mode = ENABLE_WINDOW_INPUT | ENABLE_MOUSE_INPUT;
    //if (! SetConsoleMode(input_handle, event_mode) )
    //{
    // std::cout << "Failed to set the console mode." << std::endl;
    // return;
    //}
    terminal_modified_ = true;
#else
    const int fd = fileno(stdin);
    termios flags;
    tcgetattr(fd, &orig_flags_);
    flags = orig_flags_;
    flags.c_lflag &= ~ICANON;      // set raw (unset canonical modes)
    flags.c_cc[VMIN]  = 0;         // i.e. min 1 char for blocking, 0 chars for non-blocking
    flags.c_cc[VTIME] = 0;         // block if waiting for char
    tcsetattr(fd, TCSANOW, &flags);

    FD_ZERO(&stdin_fdset_);
    FD_SET(fd, &stdin_fdset_);
    maxfd_ = fd + 1;
    terminal_modified_ = true;
#endif
}

void Player::restoreTerminal() {
	if (!terminal_modified_)
		return;

#if defined(_MSC_VER)
    SetConsoleMode(input_handle, stdin_set);
#else
    const int fd = fileno(stdin);
    tcsetattr(fd, TCSANOW, &orig_flags_);
#endif
    terminal_modified_ = false;
}

int Player::readCharFromStdin() {
#ifdef __APPLE__
    fd_set testfd;
    FD_COPY(&stdin_fdset_, &testfd);
#elif !defined(_MSC_VER)
    fd_set testfd = stdin_fdset_;
#endif

#if defined(_MSC_VER)
    DWORD events = 0;
    INPUT_RECORD input_record[1];
    DWORD input_size = 1;
    BOOL b = GetNumberOfConsoleInputEvents(input_handle, &events);
    if (b && events > 0)
    {
        b = ReadConsoleInput(input_handle, input_record, input_size, &events);
        if (b)
        {
            for (unsigned int i = 0; i < events; ++i)
            {
                if (input_record[i].EventType & KEY_EVENT & input_record[i].Event.KeyEvent.bKeyDown)
                {
                    CHAR ch = input_record[i].Event.KeyEvent.uChar.AsciiChar;
                    return ch;
                }
            }
        }
    }
    return EOF;
#else
    timeval tv;
    tv.tv_sec  = 0;
    tv.tv_usec = 0;
    if (select(maxfd_, &testfd, NULL, NULL, &tv) <= 0)
        return EOF;
    return getc(stdin);
#endif
}

TimePublisher::TimePublisher() : time_scale_(1.0)
{
  setPublishFrequency(-1.0);
  time_pub_ = node_handle_.advertise<rosgraph_msgs::Clock>("clock",1);
}

void TimePublisher::setPublishFrequency(double publish_frequency)
{
  publish_frequency_ = publish_frequency;
  
  do_publish_ = (publish_frequency > 0.0);

  wall_step_.fromSec(1.0 / publish_frequency);
}

void TimePublisher::setTimeScale(double time_scale)
{
    time_scale_ = time_scale;
}

void TimePublisher::setHorizon(const ros::Time& horizon)
{
    horizon_ = horizon;
}

void TimePublisher::setWCHorizon(const ros::WallTime& horizon)
{
  wc_horizon_ = horizon;
}

void TimePublisher::setTime(const ros::Time& time)
{
    current_ = time;
}

ros::Time const& TimePublisher::getTime() const
{
    return current_;
}

void TimePublisher::runClock(const ros::WallDuration& duration)
{
    if (do_publish_)
    {
        rosgraph_msgs::Clock pub_msg;

        ros::WallTime t = ros::WallTime::now();
        ros::WallTime done = t + duration;

        while (t < done && t < wc_horizon_)
        {
            ros::WallDuration leftHorizonWC = wc_horizon_ - t;

            ros::Duration d(leftHorizonWC.sec, leftHorizonWC.nsec);
            d *= time_scale_;

            current_ = horizon_ - d;

            if (current_ >= horizon_)
              current_ = horizon_;

            if (t >= next_pub_)
            {
                pub_msg.clock = current_;
                time_pub_.publish(pub_msg);
                next_pub_ = t + wall_step_;
            }

            ros::WallTime target = done;
            if (target > wc_horizon_)
              target = wc_horizon_;
            if (target > next_pub_)
              target = next_pub_;

            ros::WallTime::sleepUntil(target);

            t = ros::WallTime::now();
        }
    } else {

        ros::WallTime t = ros::WallTime::now();

        ros::WallDuration leftHorizonWC = wc_horizon_ - t;

        ros::Duration d(leftHorizonWC.sec, leftHorizonWC.nsec);
        d *= time_scale_;

        current_ = horizon_ - d;
        
        if (current_ >= horizon_)
            current_ = horizon_;

        ros::WallTime target = ros::WallTime::now() + duration;

        if (target > wc_horizon_)
            target = wc_horizon_;

        ros::WallTime::sleepUntil(target);
    }
}

void TimePublisher::stepClock()
{
    if (do_publish_)
    {
        current_ = horizon_;

        rosgraph_msgs::Clock pub_msg;

        pub_msg.clock = current_;
        time_pub_.publish(pub_msg);

        ros::WallTime t = ros::WallTime::now();
        next_pub_ = t + wall_step_;
    } else {
        current_ = horizon_;
    }
}

void TimePublisher::runStalledClock(const ros::WallDuration& duration)
{
    if (do_publish_)
    {
        rosgraph_msgs::Clock pub_msg;

        ros::WallTime t = ros::WallTime::now();
        ros::WallTime done = t + duration;

        while ( t < done )
        {
            if (t > next_pub_)
            {
                pub_msg.clock = current_;
                time_pub_.publish(pub_msg);
                next_pub_ = t + wall_step_;
            }

            ros::WallTime target = done;

            if (target > next_pub_)
              target = next_pub_;

            ros::WallTime::sleepUntil(target);

            t = ros::WallTime::now();
        }
    } else {
        duration.sleep();
    }
}

bool TimePublisher::horizonReached()
{
  return ros::WallTime::now() > wc_horizon_;
}

} // namespace rosbag<|MERGE_RESOLUTION|>--- conflicted
+++ resolved
@@ -87,12 +87,9 @@
     has_duration(false),
     duration(0.0f),
     keep_alive(false),
-<<<<<<< HEAD
+    wait_for_subscribers(false),
     rate_control_topic(""),
     rate_control_max_delay(1.0f),
-=======
-    wait_for_subscribers(false),
->>>>>>> fb49cec8
     skip_empty(ros::DURATION_MAX)
 {
 }
@@ -387,6 +384,7 @@
   }
   else
   {
+    // Make sure time doesn't shift after leaving pause.
     ros::WallDuration shift = ros::WallTime::now() - paused_time_;
     paused_time_ = ros::WallTime::now();
 
@@ -490,25 +488,7 @@
 
             switch (readCharFromStdin()){
             case ' ':
-<<<<<<< HEAD
-                paused_ = !paused_;
-                if (paused_) {
-                    paused_time_ = ros::WallTime::now();
-                }
-                else
-                {
-                    // Make sure time doesn't shift after leaving pause.
-                    ros::WallDuration shift = ros::WallTime::now() - paused_time_;
-                    paused_time_ = ros::WallTime::now();
-         
-                    time_translator_.shift(ros::Duration(shift.sec, shift.nsec));
-
-                    horizon += shift;
-                    time_publisher_.setWCHorizon(horizon);
-                }
-=======
                 processPause(!paused_, horizon);
->>>>>>> fb49cec8
                 break;
             case 's':
                 if (paused_) {
