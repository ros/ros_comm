--- conflicted
+++ resolved
@@ -1,10 +1,6 @@
 <package>
   <name>rosnode</name>
-<<<<<<< HEAD
-  <version>1.12.12</version>
-=======
   <version>1.12.13</version>
->>>>>>> c99fa76b
   <description>
     rosnode is a command-line tool for displaying debug information
     about ROS <a href="http://www.ros.org/wiki/Nodes">Nodes</a>,
