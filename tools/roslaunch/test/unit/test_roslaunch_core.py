# Software License Agreement (BSD License)
#
# Copyright (c) 2012, Willow Garage, Inc.
# All rights reserved.
#
# Redistribution and use in source and binary forms, with or without
# modification, are permitted provided that the following conditions
# are met:
#
#  * Redistributions of source code must retain the above copyright
#    notice, this list of conditions and the following disclaimer.
#  * Redistributions in binary form must reproduce the above
#    copyright notice, this list of conditions and the following
#    disclaimer in the documentation and/or other materials provided
#    with the distribution.
#  * Neither the name of Willow Garage, Inc. nor the names of its
#    contributors may be used to endorse or promote products derived
#    from this software without specific prior written permission.
#
# THIS SOFTWARE IS PROVIDED BY THE COPYRIGHT HOLDERS AND CONTRIBUTORS
# "AS IS" AND ANY EXPRESS OR IMPLIED WARRANTIES, INCLUDING, BUT NOT
# LIMITED TO, THE IMPLIED WARRANTIES OF MERCHANTABILITY AND FITNESS
# FOR A PARTICULAR PURPOSE ARE DISCLAIMED. IN NO EVENT SHALL THE
# COPYRIGHT OWNER OR CONTRIBUTORS BE LIABLE FOR ANY DIRECT, INDIRECT,
# INCIDENTAL, SPECIAL, EXEMPLARY, OR CONSEQUENTIAL DAMAGES (INCLUDING,
# BUT NOT LIMITED TO, PROCUREMENT OF SUBSTITUTE GOODS OR SERVICES;
# LOSS OF USE, DATA, OR PROFITS; OR BUSINESS INTERRUPTION) HOWEVER
# CAUSED AND ON ANY THEORY OF LIABILITY, WHETHER IN CONTRACT, STRICT
# LIABILITY, OR TORT (INCLUDING NEGLIGENCE OR OTHERWISE) ARISING IN
# ANY WAY OUT OF THE USE OF THIS SOFTWARE, EVEN IF ADVISED OF THE
# POSSIBILITY OF SUCH DAMAGE.

import os
import sys
import rospkg
try:
    from xmlrpc.client import MultiCall, ServerProxy
except ImportError:
    from xmlrpclib import MultiCall, ServerProxy


import roslaunch.core

def test_Executable():
    from roslaunch.core import Executable, PHASE_SETUP
    e = Executable('cmd', ('arg1', 'arg2'), PHASE_SETUP)
    assert e.command == 'cmd'
    assert e.args == ('arg1', 'arg2')
    assert e.phase == PHASE_SETUP
    assert 'cmd' in str(e)
    assert 'arg2' in str(e)
    assert 'cmd' in repr(e)
    assert 'arg2' in repr(e)
    
def test__xml_escape():
    # this is a really bad xml escaper
    from roslaunch.core import _xml_escape
    assert _xml_escape("&<foo>") == "&amp;&lt;foo&gt;"
    
def test_RosbinExecutable():
    from roslaunch.core import RosbinExecutable, PHASE_SETUP, PHASE_RUN
    e = RosbinExecutable('cmd', ('arg1', 'arg2'), PHASE_SETUP)
    assert e.command == 'cmd'
    assert e.args == ('arg1', 'arg2')
    assert e.phase == PHASE_SETUP
    assert 'cmd' in str(e)
    assert 'arg2' in str(e)
    assert 'cmd' in repr(e)
    assert 'arg2' in repr(e)
    assert 'ros/bin' in str(e)
    assert 'ros/bin' in repr(e)    

    e = RosbinExecutable('cmd', ('arg1', 'arg2'))
    assert e.phase == PHASE_RUN
    
def test_generate_run_id():
    from roslaunch.core import generate_run_id
    assert generate_run_id() 
    
def test_Node():
    from roslaunch.core import Node
    n = Node('package', 'node_type')
    assert n.package == 'package'
    assert n.type == 'node_type'
    assert n.xmltype() == 'node'
    assert n.xmlattrs() == [('pkg', 'package'), ('type', 'node_type'),
            ('machine', None), ('ns', '/'), ('args', ''), ('output', None),
            ('cwd', None), ('respawn', False), ('respawn_delay', 0.0),
            ('name', None), ('launch-prefix', None), ('required', False),
            ('max_logfile_size', None), ('logfile_count', 2)], \
            n.xmlattrs()
    assert n.output == None

    #tripwire for now
    n.to_xml()
    val = n.to_remote_xml()
    assert 'machine' not in val
    
    # test bad constructors
    try:
        n = Node('package', 'node_type', cwd='foo')
        assert False
    except ValueError:
        pass
    try:
        n = Node('package', 'node_type', output='foo')
        assert False
    except ValueError:
        pass
    try:
        n = Node('package', '')
        assert False
    except ValueError:
        pass
    try:
        n = Node('', 'node_type')
        assert False
    except ValueError:
        pass
    try:
        n = Node('package', 'node_type', name='ns/node')
        assert False
    except ValueError:
        pass
    try:
        n = Node('package', 'node_type', respawn=True, required=True)
        assert False
    except ValueError:
        pass
    

def test_Param():
    from roslaunch.core import Param
    p = Param('key/', 'value')

    assert p.key == 'key'
    assert p.value == 'value'
    assert p == Param('key', 'value')
    assert p != Param('key2', 'value')
    assert p != 1
    
    assert 'key' in str(p)
    assert 'key' in repr(p)    
    assert 'value' in str(p)
    assert 'value' in repr(p)    
    
def test_local_machine():
    from roslaunch.core import local_machine
    m = local_machine()
    assert m is local_machine()
    assert m == local_machine()
    assert m.env_loader == None
    assert m.name == ''
    assert m.address == 'localhost'
    assert m.ssh_port == 22
    
def test_Machine():
    from roslaunch.core import Machine
    m = Machine('foo', 'localhost')
    assert 'foo' in str(m)
    assert m.name == 'foo'
    assert m.env_loader == None
    assert m.assignable == True
    assert m == m
    assert not m.__eq__(1)
    assert not m.config_equals(1)
    assert m == Machine('foo', 'localhost')
    assert m.config_equals(Machine('foo', 'localhost'))
    assert m.config_key() == Machine('foo', 'localhost').config_key()
    assert m.config_equals(Machine('foo', 'localhost'))
    assert m.config_key() == Machine('foo', 'localhost', ssh_port=22).config_key()    
    assert m.config_equals(Machine('foo', 'localhost', ssh_port=22))
    assert m.config_key() == Machine('foo', 'localhost', assignable=False).config_key()
    assert m.config_equals(Machine('foo', 'localhost', assignable=False))
    
    # original test suite
    m = Machine('name1', '1.2.3.4')
    str(m), m.config_key() #test for error
    assert m == m
    assert m == Machine('name1', '1.2.3.4')
    # verify that config_equals is not tied to name or assignable, but is tied to other properties
    assert m.config_equals(Machine('name1b', '1.2.3.4'))
    assert m.config_equals(Machine('name1c', '1.2.3.4', assignable=False))
    assert not m.config_equals(Machine('name1f', '2.2.3.4'))
        
    assert m.name == 'name1'
    assert m.address == '1.2.3.4'
    assert m.assignable == True
    assert m.ssh_port == 22   
    assert m.env_loader == None
    for p in ['user', 'password']:
        assert getattr(m, p) is None

    m = Machine('name2', '2.2.3.4', assignable=False)
    assert not m.assignable
    str(m), m.config_key() #test for error
    assert m == m
    assert m == Machine('name2', '2.2.3.4', assignable=False)
    assert m.config_equals(Machine('name2b', '2.2.3.4', assignable=False))
    assert m.config_equals(Machine('name2c', '2.2.3.4', assignable=True))

    m = Machine('name3', '3.3.3.4')
    str(m) #test for error
    assert m == m
    assert m == Machine('name3', '3.3.3.4')
    assert m.config_equals(Machine('name3b', '3.3.3.4'))
            
    m = Machine('name4', '4.4.3.4', user='user4')
    assert m.user == 'user4'
    str(m), m.config_key() #test for error
    assert m == m
    assert m == Machine('name4', '4.4.3.4', user='user4')
    assert m.config_equals(Machine('name4b', '4.4.3.4', user='user4'))
    assert not m.config_equals(Machine('name4b', '4.4.3.4', user='user4b'))
            
    m = Machine('name5', '5.5.3.4', password='password5')
    assert m.password == 'password5'
    str(m), m.config_key() #test for error
    assert m == m
    assert m == Machine('name5', '5.5.3.4', password='password5')
    assert m.config_equals(Machine('name5b', '5.5.3.4', password='password5'))
    assert not m.config_equals(Machine('name5c', '5.5.3.4', password='password5c'))

    m = Machine('name6', '6.6.3.4', ssh_port=23)
    assert m.ssh_port == 23
    str(m) #test for error
    m.config_key()
    assert m == m
    assert m == Machine('name6', '6.6.3.4', ssh_port=23)
    assert m.config_equals(Machine('name6b', '6.6.3.4', ssh_port=23))
    assert not m.config_equals(Machine('name6c', '6.6.3.4', ssh_port=24))

    m = Machine('name6', '6.6.3.4', env_loader='/opt/ros/fuerte/setup.sh')
    assert m.env_loader == '/opt/ros/fuerte/setup.sh'
    str(m) #test for error
    m.config_key()
    assert m == m
    assert m == Machine('name6', '6.6.3.4', env_loader='/opt/ros/fuerte/setup.sh')
    assert m.config_equals(Machine('name6b', '6.6.3.4', env_loader='/opt/ros/fuerte/setup.sh'))
    assert not m.config_equals(Machine('name6c', '6.6.3.4', env_loader='/opt/ros/groovy/setup.sh'))

def test_Master():
    from roslaunch.core import Master
    # can't verify value of is_running for actual master
    m = Master(uri='http://localhost:11311')
    assert m .type == Master.ROSMASTER
    m.get_host() == 'localhost'
    m.get_port() == 11311
    assert m.is_running() in [True, False]
    assert isinstance(m.get(), ServerProxy)
    assert isinstance(m.get_multi(), MultiCall)
    
    m = Master(uri='http://badhostname:11312')
    m.get_host() == 'badhostname'
    m.get_port() == 11312
    assert m.is_running() == False

    
def test_Test():
    from roslaunch.core import Test, TEST_TIME_LIMIT_DEFAULT
    t = Test('test_name', 'package', 'node_type')
    assert t.xmltype() == 'test'
<<<<<<< HEAD
    assert t.xmlattrs() == [('pkg', 'package'), ('type', 'node_type'), ('machine', None), ('ns', '/'), ('args', ''), ('output', 'log'), ('cwd', None), ('name', None), ('launch-prefix', None), ('required', False), ('test-name', 'test_name')], t.xmlattrs()
=======
    assert t.xmlattrs() == [('pkg', 'package'), ('type', 'node_type'), ('machine', None), ('ns', '/'), ('args', ''), ('output', 'log'), ('cwd', None), ('name', None), ('launch-prefix', None), ('required', False), ('max_logfile_size', None), ('logfile_count', 2), ('test-name', 'test_name')], t.xmlattrs()
>>>>>>> 7939279ea512508acf837227c46b39b8df949a1c

    assert t.output == 'log'
    assert t.test_name == 'test_name'
    assert t.package == 'package'
    assert t.type == 'node_type'
    assert t.name == None
    assert t.namespace == '/'
    assert t.machine_name == None
    assert t.args == ''
    assert t.remap_args == [], t.remap_args
    assert t.env_args == []
    assert t.time_limit == TEST_TIME_LIMIT_DEFAULT
    assert t.cwd is None
    assert t.launch_prefix is None
    assert t.retry == 0
    assert t.filename == '<unknown>'
    
    
    t = Test('test_name', 'package', 'node_type', 'name', 
             '/namespace', 'machine_name', 'arg1 arg2', 
             remap_args=[('from', 'to')], env_args=[('ENV', 'val')], time_limit=1.0, cwd='ros_home',
             launch_prefix='foo', retry=1, filename="filename.txt")

    xmlattrs = t.xmlattrs()
    assert ('time-limit', 1.0) in xmlattrs
    assert ('retry', '1') in xmlattrs
    
    assert t.launch_prefix == 'foo'
    assert t.remap_args == [('from', 'to')]
    assert t.env_args == [('ENV', 'val')]
    assert t.name == 'name'
    assert t.namespace == '/namespace/', t.namespace
    assert t.machine_name == 'machine_name'
    assert t.args == 'arg1 arg2'
    assert t.filename == 'filename.txt'
    assert t.time_limit == 1.0
    assert t.cwd == 'ROS_HOME'
    assert t.retry == 1

    try:
        t = Test('test_name', 'package', 'node_type', time_limit=-1.0)
        assert False
    except ValueError:
        pass
    try:
        t = Test('test_name', 'package', 'node_type', time_limit=True)
        assert False
    except ValueError:
        pass<|MERGE_RESOLUTION|>--- conflicted
+++ resolved
@@ -260,11 +260,7 @@
     from roslaunch.core import Test, TEST_TIME_LIMIT_DEFAULT
     t = Test('test_name', 'package', 'node_type')
     assert t.xmltype() == 'test'
-<<<<<<< HEAD
-    assert t.xmlattrs() == [('pkg', 'package'), ('type', 'node_type'), ('machine', None), ('ns', '/'), ('args', ''), ('output', 'log'), ('cwd', None), ('name', None), ('launch-prefix', None), ('required', False), ('test-name', 'test_name')], t.xmlattrs()
-=======
     assert t.xmlattrs() == [('pkg', 'package'), ('type', 'node_type'), ('machine', None), ('ns', '/'), ('args', ''), ('output', 'log'), ('cwd', None), ('name', None), ('launch-prefix', None), ('required', False), ('max_logfile_size', None), ('logfile_count', 2), ('test-name', 'test_name')], t.xmlattrs()
->>>>>>> 7939279ea512508acf837227c46b39b8df949a1c
 
     assert t.output == 'log'
     assert t.test_name == 'test_name'
