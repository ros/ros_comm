# Software License Agreement (BSD License)
#
# Copyright (c) 2008, Willow Garage, Inc.
# All rights reserved.
#
# Redistribution and use in source and binary forms, with or without
# modification, are permitted provided that the following conditions
# are met:
#
#  * Redistributions of source code must retain the above copyright
#    notice, this list of conditions and the following disclaimer.
#  * Redistributions in binary form must reproduce the above
#    copyright notice, this list of conditions and the following
#    disclaimer in the documentation and/or other materials provided
#    with the distribution.
#  * Neither the name of Willow Garage, Inc. nor the names of its
#    contributors may be used to endorse or promote products derived
#    from this software without specific prior written permission.
#
# THIS SOFTWARE IS PROVIDED BY THE COPYRIGHT HOLDERS AND CONTRIBUTORS
# "AS IS" AND ANY EXPRESS OR IMPLIED WARRANTIES, INCLUDING, BUT NOT
# LIMITED TO, THE IMPLIED WARRANTIES OF MERCHANTABILITY AND FITNESS
# FOR A PARTICULAR PURPOSE ARE DISCLAIMED. IN NO EVENT SHALL THE
# COPYRIGHT OWNER OR CONTRIBUTORS BE LIABLE FOR ANY DIRECT, INDIRECT,
# INCIDENTAL, SPECIAL, EXEMPLARY, OR CONSEQUENTIAL DAMAGES (INCLUDING,
# BUT NOT LIMITED TO, PROCUREMENT OF SUBSTITUTE GOODS OR SERVICES;
# LOSS OF USE, DATA, OR PROFITS; OR BUSINESS INTERRUPTION) HOWEVER
# CAUSED AND ON ANY THEORY OF LIABILITY, WHETHER IN CONTRACT, STRICT
# LIABILITY, OR TORT (INCLUDING NEGLIGENCE OR OTHERWISE) ARISING IN
# ANY WAY OUT OF THE USE OF THIS SOFTWARE, EVEN IF ADVISED OF THE
# POSSIBILITY OF SUCH DAMAGE.

import os
import sys
import unittest

import roslaunch.core
import roslaunch.remote

## Unit tests for roslaunch.remote
class TestRoslaunchRemote(unittest.TestCase):
    
    def test_remote_node_xml(self):
        # these are fairly brittle tests, but need to make sure there aren't regressions here
        Node = roslaunch.core.Node
        n = Node('pkg1', 'type1')
        self.assertEquals('<node pkg="pkg1" type="type1" ns="/" args="" respawn="False" respawn_delay="0.0" required="False" logfile_count="2">\n</node>', n.to_remote_xml())
        n = Node('pkg2', 'type2', namespace="/ns2/")
        self.assertEquals('<node pkg="pkg2" type="type2" ns="/ns2/" args="" respawn="False" respawn_delay="0.0" required="False" logfile_count="2">\n</node>', n.to_remote_xml())
        # machine_name should be a noop for remote xml
        n = Node('pkg3', 'type3', namespace="/ns3/", machine_name="machine3")
        self.assertEquals('<node pkg="pkg3" type="type3" ns="/ns3/" args="" respawn="False" respawn_delay="0.0" required="False" logfile_count="2">\n</node>', n.to_remote_xml())

        # test args
        n = Node('pkg4', 'type4', args="arg4a arg4b")
        self.assertEquals('<node pkg="pkg4" type="type4" ns="/" args="arg4a arg4b" respawn="False" respawn_delay="0.0" required="False" logfile_count="2">\n</node>', n.to_remote_xml())
        # test respawn
        n = Node('pkg5', 'type5', respawn=True)
        self.assertEquals('<node pkg="pkg5" type="type5" ns="/" args="" respawn="True" respawn_delay="0.0" required="False" logfile_count="2">\n</node>', n.to_remote_xml())
        n = Node('pkg5', 'type5', respawn=True, respawn_delay=1.0)
        self.assertEquals('<node pkg="pkg5" type="type5" ns="/" args="" respawn="True" respawn_delay="1.0" required="False" logfile_count="2">\n</node>', n.to_remote_xml())
        n = Node('pkg6', 'type6', respawn=False)
        self.assertEquals('<node pkg="pkg6" type="type6" ns="/" args="" respawn="False" respawn_delay="0.0" required="False" logfile_count="2">\n</node>', n.to_remote_xml())
        # test remap_args
        n = Node('pkg6', 'type6', remap_args=[('from6a', 'to6a'), ('from6b', 'to6b')])
        self.assertEquals("""<node pkg="pkg6" type="type6" ns="/" args="" respawn="False" respawn_delay="0.0" required="False" logfile_count="2">
  <remap from="from6a" to="to6a" />
  <remap from="from6b" to="to6b" />
</node>""", n.to_remote_xml())
        # test env args
        n = Node('pkg7', 'type7', env_args=[('key7a', 'val7a'), ('key7b', 'val7b')])
        self.assertEquals("""<node pkg="pkg7" type="type7" ns="/" args="" respawn="False" respawn_delay="0.0" required="False" logfile_count="2">
  <env name="key7a" value="val7a" />
  <env name="key7b" value="val7b" />
</node>""", n.to_remote_xml())
        # test cwd        
        n = Node('pkg8', 'type8', cwd='ROS_HOME')
        self.assertEquals('<node pkg="pkg8" type="type8" ns="/" args="" cwd="ROS_HOME" respawn="False" respawn_delay="0.0" required="False" logfile_count="2">\n</node>', n.to_remote_xml())
        n = Node('pkg9', 'type9', cwd='node')
        self.assertEquals('<node pkg="pkg9" type="type9" ns="/" args="" cwd="node" respawn="False" respawn_delay="0.0" required="False" logfile_count="2">\n</node>', n.to_remote_xml())
        # test output
        n = Node('pkg10', 'type10', output='screen')
        self.assertEquals('<node pkg="pkg10" type="type10" ns="/" args="" output="screen" respawn="False" respawn_delay="0.0" required="False" logfile_count="2">\n</node>', n.to_remote_xml())
        n = Node('pkg11', 'type11', output='log')
        self.assertEquals('<node pkg="pkg11" type="type11" ns="/" args="" output="log" respawn="False" respawn_delay="0.0" required="False" logfile_count="2">\n</node>', n.to_remote_xml())
<<<<<<< HEAD

        # test launch-prefix
        n = Node('pkg12', 'type12', launch_prefix='xterm -e')
        self.assertEquals('<node pkg="pkg12" type="type12" ns="/" args="" respawn="False" respawn_delay="0.0" launch-prefix="xterm -e" required="False" logfile_count="2">\n</node>', n.to_remote_xml())

        # test required
        n = Node('pkg13', 'type13', required=True)
        self.assertEquals('<node pkg="pkg13" type="type13" ns="/" args="" respawn="False" respawn_delay="0.0" required="True" logfile_count="2">\n</node>', n.to_remote_xml())
        
        #test everything
        n = Node('pkg20', 'type20', namespace="/ns20/", machine_name="foo", remap_args=[('from20a', 'to20a'), ('from20b', 'to20b')], env_args=[('key20a', 'val20a'), ('key20b', 'val20b')], output="screen", cwd="ROS_HOME", respawn=True, args="arg20a arg20b", launch_prefix="nice", required=False)
        self.assertEquals("""<node pkg="pkg20" type="type20" ns="/ns20/" args="arg20a arg20b" output="screen" cwd="ROS_HOME" respawn="True" respawn_delay="0.0" launch-prefix="nice" required="False" logfile_count="2">
=======
        n = Node('pkg12', 'type12', output='both')
        self.assertEquals('<node pkg="pkg12" type="type12" ns="/" args="" output="both" respawn="False" respawn_delay="0.0" required="False" logfile_count="2">\n</node>', n.to_remote_xml())

        # test launch-prefix
        n = Node('pkg13', 'type13', launch_prefix='xterm -e')
        self.assertEquals('<node pkg="pkg13" type="type13" ns="/" args="" respawn="False" respawn_delay="0.0" launch-prefix="xterm -e" required="False" logfile_count="2">\n</node>', n.to_remote_xml())

        # test required
        n = Node('pkg14', 'type14', required=True)
        self.assertEquals('<node pkg="pkg14" type="type14" ns="/" args="" respawn="False" respawn_delay="0.0" required="True" logfile_count="2">\n</node>', n.to_remote_xml())
        
        #test everything
        n = Node('pkg20', 'type20', namespace="/ns20/", machine_name="foo", remap_args=[('from20a', 'to20a'), ('from20b', 'to20b')], env_args=[('key20a', 'val20a'), ('key20b', 'val20b')], output="log", cwd="ROS_HOME", respawn=True, args="arg20a arg20b", launch_prefix="nice", required=False)
        self.assertEquals("""<node pkg="pkg20" type="type20" ns="/ns20/" args="arg20a arg20b" output="log" cwd="ROS_HOME" respawn="True" respawn_delay="0.0" launch-prefix="nice" required="False" logfile_count="2">
>>>>>>> 7939279ea512508acf837227c46b39b8df949a1c
  <remap from="from20a" to="to20a" />
  <remap from="from20b" to="to20b" />
  <env name="key20a" value="val20a" />
  <env name="key20b" value="val20b" />
</node>""", n.to_remote_xml())
        
    def test_remote_test_node_xml(self):
        Test = roslaunch.core.Test        
        #TODO: will certainly fail right now
        # these are fairly brittle tests, but need to make sure there aren't regressions here
        Test = roslaunch.core.Test
        n = Test('test1', 'pkg1', 'type1')
        self.assertEquals('<test pkg="pkg1" type="type1" ns="/" args="" output="log" required="False" logfile_count="2" test-name="test1">\n</test>', n.to_remote_xml())
        n = Test('test2', 'pkg2', 'type2', namespace="/ns2/")
        self.assertEquals('<test pkg="pkg2" type="type2" ns="/ns2/" args="" output="log" required="False" logfile_count="2" test-name="test2">\n</test>', n.to_remote_xml())
        # machine_name should be a noop for remote xml
        n = Test('test3', 'pkg3', 'type3', namespace="/ns3/", machine_name="machine3")
        self.assertEquals('<test pkg="pkg3" type="type3" ns="/ns3/" args="" output="log" required="False" logfile_count="2" test-name="test3">\n</test>', n.to_remote_xml())

        # test args
        n = Test('test4', 'pkg4', 'type4', args="arg4a arg4b")
        self.assertEquals('<test pkg="pkg4" type="type4" ns="/" args="arg4a arg4b" output="log" required="False" logfile_count="2" test-name="test4">\n</test>', n.to_remote_xml())
        # test remap_args
        n = Test('test6', 'pkg6', 'type6', remap_args=[('from6a', 'to6a'), ('from6b', 'to6b')])
        self.assertEquals("""<test pkg="pkg6" type="type6" ns="/" args="" output="log" required="False" logfile_count="2" test-name="test6">
  <remap from="from6a" to="to6a" />
  <remap from="from6b" to="to6b" />
</test>""", n.to_remote_xml())
        # test env args
        n = Test('test7', 'pkg7', 'type7', env_args=[('key7a', 'val7a'), ('key7b', 'val7b')])
        self.assertEquals("""<test pkg="pkg7" type="type7" ns="/" args="" output="log" required="False" logfile_count="2" test-name="test7">
  <env name="key7a" value="val7a" />
  <env name="key7b" value="val7b" />
</test>""", n.to_remote_xml())
        # test cwd        
        n = Test('test8', 'pkg8', 'type8', cwd='ROS_HOME')
        self.assertEquals('<test pkg="pkg8" type="type8" ns="/" args="" output="log" cwd="ROS_HOME" required="False" logfile_count="2" test-name="test8">\n</test>', n.to_remote_xml())
        n = Test('test9', 'pkg9', 'type9', cwd='node')
        self.assertEquals('<test pkg="pkg9" type="type9" ns="/" args="" output="log" cwd="node" required="False" logfile_count="2" test-name="test9">\n</test>', n.to_remote_xml())

        #test everything
        n = Test('test20', 'pkg20', 'type20', namespace="/ns20/", machine_name="foo", remap_args=[('from20a', 'to20a'), ('from20b', 'to20b')], env_args=[('key20a', 'val20a'), ('key20b', 'val20b')], cwd="ROS_HOME", args="arg20a arg20b")
        self.assertEquals("""<test pkg="pkg20" type="type20" ns="/ns20/" args="arg20a arg20b" output="log" cwd="ROS_HOME" required="False" logfile_count="2" test-name="test20">
  <remap from="from20a" to="to20a" />
  <remap from="from20b" to="to20b" />
  <env name="key20a" value="val20a" />
  <env name="key20b" value="val20b" />
</test>""", n.to_remote_xml())
        <|MERGE_RESOLUTION|>--- conflicted
+++ resolved
@@ -80,23 +80,10 @@
         self.assertEquals('<node pkg="pkg9" type="type9" ns="/" args="" cwd="node" respawn="False" respawn_delay="0.0" required="False" logfile_count="2">\n</node>', n.to_remote_xml())
         # test output
         n = Node('pkg10', 'type10', output='screen')
-        self.assertEquals('<node pkg="pkg10" type="type10" ns="/" args="" output="screen" respawn="False" respawn_delay="0.0" required="False" logfile_count="2">\n</node>', n.to_remote_xml())
+        self.assertEquals('<node pkg="pkg10" type="type10" ns="/" args="" output="screen" respawn="False" respawn_delay="0.0" required="False">\n</node>', n.to_remote_xml())
         n = Node('pkg11', 'type11', output='log')
         self.assertEquals('<node pkg="pkg11" type="type11" ns="/" args="" output="log" respawn="False" respawn_delay="0.0" required="False" logfile_count="2">\n</node>', n.to_remote_xml())
-<<<<<<< HEAD
 
-        # test launch-prefix
-        n = Node('pkg12', 'type12', launch_prefix='xterm -e')
-        self.assertEquals('<node pkg="pkg12" type="type12" ns="/" args="" respawn="False" respawn_delay="0.0" launch-prefix="xterm -e" required="False" logfile_count="2">\n</node>', n.to_remote_xml())
-
-        # test required
-        n = Node('pkg13', 'type13', required=True)
-        self.assertEquals('<node pkg="pkg13" type="type13" ns="/" args="" respawn="False" respawn_delay="0.0" required="True" logfile_count="2">\n</node>', n.to_remote_xml())
-        
-        #test everything
-        n = Node('pkg20', 'type20', namespace="/ns20/", machine_name="foo", remap_args=[('from20a', 'to20a'), ('from20b', 'to20b')], env_args=[('key20a', 'val20a'), ('key20b', 'val20b')], output="screen", cwd="ROS_HOME", respawn=True, args="arg20a arg20b", launch_prefix="nice", required=False)
-        self.assertEquals("""<node pkg="pkg20" type="type20" ns="/ns20/" args="arg20a arg20b" output="screen" cwd="ROS_HOME" respawn="True" respawn_delay="0.0" launch-prefix="nice" required="False" logfile_count="2">
-=======
         n = Node('pkg12', 'type12', output='both')
         self.assertEquals('<node pkg="pkg12" type="type12" ns="/" args="" output="both" respawn="False" respawn_delay="0.0" required="False" logfile_count="2">\n</node>', n.to_remote_xml())
 
@@ -111,7 +98,6 @@
         #test everything
         n = Node('pkg20', 'type20', namespace="/ns20/", machine_name="foo", remap_args=[('from20a', 'to20a'), ('from20b', 'to20b')], env_args=[('key20a', 'val20a'), ('key20b', 'val20b')], output="log", cwd="ROS_HOME", respawn=True, args="arg20a arg20b", launch_prefix="nice", required=False)
         self.assertEquals("""<node pkg="pkg20" type="type20" ns="/ns20/" args="arg20a arg20b" output="log" cwd="ROS_HOME" respawn="True" respawn_delay="0.0" launch-prefix="nice" required="False" logfile_count="2">
->>>>>>> 7939279ea512508acf837227c46b39b8df949a1c
   <remap from="from20a" to="to20a" />
   <remap from="from20b" to="to20b" />
   <env name="key20a" value="val20a" />
