--- conflicted
+++ resolved
@@ -192,21 +192,15 @@
 
     # resolve node name for generating args
     args = create_local_process_args(node, machine)
-<<<<<<< HEAD
-    # join environment vars are bash prefix args, wrap with double quotes for variables that contains space
-    return [r'%s="%s"'%(k, v) for k, v in env.items()] + args
-
-=======
     if sys.platform == "win32":
         # set command can be used with environment variables that contain space without double quotes
         # https://ss64.com/nt/set.html
         return ["set %s=%s&&"%(k, v) for k, v in env.items()] + args
     else:
         # sys.platform.startswith('linux')
-        # join environment vars are bash prefix args
-        return ["%s=%s"%(k, v) for k, v in env.items()] + args
-    
->>>>>>> c1664977
+        # join environment vars are bash prefix args, wrap with double quotes for variables that contains space
+        return [r'%s="%s"'%(k, v) for k, v in env.items()] + args
+
 def _launch_prefix_args(node):
     if node.launch_prefix:
         prefix = node.launch_prefix
