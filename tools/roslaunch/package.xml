<package>
  <name>roslaunch</name>
<<<<<<< HEAD
  <version>1.12.12</version>
=======
  <version>1.12.13</version>
>>>>>>> c99fa76b
  <description>
    roslaunch is a tool for easily launching multiple ROS <a
    href="http://ros.org/wiki/Nodes">nodes</a> locally and remotely
    via SSH, as well as setting parameters on the <a
    href="http://ros.org/wiki/Parameter Server">Parameter
    Server</a>. It includes options to automatically respawn processes
    that have already died. roslaunch takes in one or more XML
    configuration files (with the <tt>.launch</tt> extension) that
    specify the parameters to set and nodes to launch, as well as the
    machines that they should be run on.
  </description>
  <maintainer email="dthomas@osrfoundation.org">Dirk Thomas</maintainer>
  <license>BSD</license>

  <url>http://ros.org/wiki/roslaunch</url>
  <author>Ken Conley</author>

  <buildtool_depend version_gte="0.5.78">catkin</buildtool_depend>

  <run_depend>python-paramiko</run_depend>
  <run_depend version_gte="1.0.37">python-rospkg</run_depend>
  <run_depend>python-yaml</run_depend>
  <run_depend>rosclean</run_depend>
  <run_depend>rosgraph_msgs</run_depend>
  <run_depend>roslib</run_depend>
  <run_depend version_gte="1.11.16">rosmaster</run_depend>
  <run_depend>rosout</run_depend>
  <run_depend>rosparam</run_depend>
  <run_depend version_gte="1.13.3">rosunit</run_depend>

  <test_depend>rosbuild</test_depend>

  <export>
    <rosdoc config="rosdoc.yaml"/>
    <architecture_independent/>
  </export>
</package><|MERGE_RESOLUTION|>--- conflicted
+++ resolved
@@ -1,10 +1,6 @@
 <package>
   <name>roslaunch</name>
-<<<<<<< HEAD
-  <version>1.12.12</version>
-=======
   <version>1.12.13</version>
->>>>>>> c99fa76b
   <description>
     roslaunch is a tool for easily launching multiple ROS <a
     href="http://ros.org/wiki/Nodes">nodes</a> locally and remotely
