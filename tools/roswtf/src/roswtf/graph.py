--- conflicted
+++ resolved
@@ -154,11 +154,7 @@
     ]
 
 graph_errors = [
-<<<<<<< HEAD
-    (simtime_check, "/use_simtime is set but no publisher of /clock or /time is present"),
-=======
     (simtime_check, "/use_simtime is set but no publisher of /clock is present"),
->>>>>>> 266d3504
     (ping_check, "Could not contact the following nodes:"),
     (missing_edges, "The following nodes should be connected but aren't:"),
     (probe_all_services, "Errors connecting to the following services:"),
