--- conflicted
+++ resolved
@@ -1,10 +1,6 @@
 <package>
   <name>topic_tools</name>
-<<<<<<< HEAD
-  <version>1.12.12</version>
-=======
   <version>1.12.13</version>
->>>>>>> c99fa76b
   <description>
     Tools for directing, throttling, selecting, and otherwise messing with
     ROS topics at a meta level. None of the programs in this package actually
