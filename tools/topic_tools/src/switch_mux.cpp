///////////////////////////////////////////////////////////////////////////////
// The mux package provides a generic multiplexer
//
// Copyright (C) 2008, Morgan Quigley
//
// Redistribution and use in source and binary forms, with or without 
// modification, are permitted provided that the following conditions are met:
//   * Redistributions of source code must retain the above copyright notice, 
//     this list of conditions and the following disclaimer.
//   * Redistributions in binary form must reproduce the above copyright 
//     notice, this list of conditions and the following disclaimer in the 
//     documentation and/or other materials provided with the distribution.
//   * Neither the name of Stanford University nor the names of its 
//     contributors may be used to endorse or promote products derived from 
//     this software without specific prior written permission.
//   
// THIS SOFTWARE IS PROVIDED BY THE COPYRIGHT HOLDERS AND CONTRIBUTORS "AS IS" 
// AND ANY EXPRESS OR IMPLIED WARRANTIES, INCLUDING, BUT NOT LIMITED TO, THE 
// IMPLIED WARRANTIES OF MERCHANTABILITY AND FITNESS FOR A PARTICULAR PURPOSE 
// ARE DISCLAIMED. IN NO EVENT SHALL THE COPYRIGHT OWNER OR CONTRIBUTORS BE 
// LIABLE FOR ANY DIRECT, INDIRECT, INCIDENTAL, SPECIAL, EXEMPLARY, OR 
// CONSEQUENTIAL DAMAGES (INCLUDING, BUT NOT LIMITED TO, PROCUREMENT OF 
// SUBSTITUTE GOODS OR SERVICES; LOSS OF USE, DATA, OR PROFITS; OR BUSINESS 
// INTERRUPTION) HOWEVER CAUSED AND ON ANY THEORY OF LIABILITY, WHETHER IN 
// CONTRACT, STRICT LIABILITY, OR TORT (INCLUDING NEGLIGENCE OR OTHERWISE) 
// ARISING IN ANY WAY OUT OF THE USE OF THIS SOFTWARE, EVEN IF ADVISED OF THE 
// POSSIBILITY OF SUCH DAMAGE.
/////////////////////////////////////////////////////////////////////////////


#include <cstdio>
#include "ros/ros.h"
#include "topic_tools/MuxSelect.h"
#include "topic_tools/parse.h"
using namespace std;
using namespace ros;
using namespace topic_tools;

int main(int argc, char **argv)
{
  if (argc < 3)
  {
    printf("usage: switch MUXED_TOPIC SELECT_TOPIC\n");
    return 1;
  }
  std::string topic_name;
  if(!getBaseName(string(argv[1]), topic_name))
    return 1;
  ros::init(argc, argv, topic_name + string("_switcher"));
  ros::NodeHandle nh;
<<<<<<< HEAD
  ros::ServiceClient client = nh.serviceClient<MuxSelect>
                                 (string(argv[1]) + string("_select"));
=======
  string srv_name = string(argv[1]) + "_select";
  ROS_INFO("Waiting for service %s...\n", srv_name.c_str());
  ros::service::waitForService(srv_name, -1);
  ros::ServiceClient client = nh.serviceClient<MuxSelect>(srv_name);
>>>>>>> 836d71f7
  MuxSelect cmd;
  cmd.request.topic = argv[2];
  if (client.call(cmd))
  {
    ROS_INFO("muxed topic %s successfully switched from %s to %s",
             argv[1], cmd.response.prev_topic.c_str(),
             cmd.request.topic.c_str());
    return 0;
  }
  else
  {
    ROS_ERROR("failed to switch muxed topic %s to %s",
              argv[1], cmd.request.topic.c_str());
    return 1;
  }
}
<|MERGE_RESOLUTION|>--- conflicted
+++ resolved
@@ -48,15 +48,10 @@
     return 1;
   ros::init(argc, argv, topic_name + string("_switcher"));
   ros::NodeHandle nh;
-<<<<<<< HEAD
-  ros::ServiceClient client = nh.serviceClient<MuxSelect>
-                                 (string(argv[1]) + string("_select"));
-=======
   string srv_name = string(argv[1]) + "_select";
   ROS_INFO("Waiting for service %s...\n", srv_name.c_str());
   ros::service::waitForService(srv_name, -1);
   ros::ServiceClient client = nh.serviceClient<MuxSelect>(srv_name);
->>>>>>> 836d71f7
   MuxSelect cmd;
   cmd.request.topic = argv[2];
   if (client.call(cmd))
