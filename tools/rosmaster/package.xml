--- conflicted
+++ resolved
@@ -1,10 +1,6 @@
 <package>
   <name>rosmaster</name>
-<<<<<<< HEAD
-  <version>1.12.12</version>
-=======
   <version>1.12.13</version>
->>>>>>> c99fa76b
   <description>
     ROS <a href="http://ros.org/wiki/Master">Master</a> implementation.
   </description>
