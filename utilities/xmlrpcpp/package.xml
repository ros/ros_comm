--- conflicted
+++ resolved
@@ -1,10 +1,6 @@
 <package format="2">
   <name>xmlrpcpp</name>
-<<<<<<< HEAD
-  <version>1.12.12</version>
-=======
   <version>1.12.13</version>
->>>>>>> c99fa76b
   <description>
     XmlRpc++ is a C++ implementation of the XML-RPC protocol. This version is
     heavily modified from the package available on SourceForge in order to
