--- conflicted
+++ resolved
@@ -1,10 +1,6 @@
 <package>
   <name>ros_comm</name>
-<<<<<<< HEAD
-  <version>1.12.12</version>
-=======
   <version>1.12.13</version>
->>>>>>> c99fa76b
   <description>
     ROS communications-related packages, including core client libraries (roscpp, rospy) and graph introspection tools (rostopic, rosnode, rosservice, rosparam).
   </description>
