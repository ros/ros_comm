/*
 * Copyright (C) 2009, Willow Garage, Inc.
 *
 * Redistribution and use in source and binary forms, with or without
 * modification, are permitted provided that the following conditions are met:
 *   * Redistributions of source code must retain the above copyright notice,
 *     this list of conditions and the following disclaimer.
 *   * Redistributions in binary form must reproduce the above copyright
 *     notice, this list of conditions and the following disclaimer in the
 *     documentation and/or other materials provided with the distribution.
 *   * Neither the names of Stanford University or Willow Garage, Inc. nor the names of its
 *     contributors may be used to endorse or promote products derived from
 *     this software without specific prior written permission.
 *
 * THIS SOFTWARE IS PROVIDED BY THE COPYRIGHT HOLDERS AND CONTRIBUTORS "AS IS"
 * AND ANY EXPRESS OR IMPLIED WARRANTIES, INCLUDING, BUT NOT LIMITED TO, THE
 * IMPLIED WARRANTIES OF MERCHANTABILITY AND FITNESS FOR A PARTICULAR PURPOSE
 * ARE DISCLAIMED. IN NO EVENT SHALL THE COPYRIGHT OWNER OR CONTRIBUTORS BE
 * LIABLE FOR ANY DIRECT, INDIRECT, INCIDENTAL, SPECIAL, EXEMPLARY, OR
 * CONSEQUENTIAL DAMAGES (INCLUDING, BUT NOT LIMITED TO, PROCUREMENT OF
 * SUBSTITUTE GOODS OR SERVICES; LOSS OF USE, DATA, OR PROFITS; OR BUSINESS
 * INTERRUPTION) HOWEVER CAUSED AND ON ANY THEORY OF LIABILITY, WHETHER IN
 * CONTRACT, STRICT LIABILITY, OR TORT (INCLUDING NEGLIGENCE OR OTHERWISE)
 * ARISING IN ANY WAY OUT OF THE USE OF THIS SOFTWARE, EVEN IF ADVISED OF THE
 * POSSIBILITY OF SUCH DAMAGE.
 */

#ifndef ROSCPP_TIMER_MANAGER_H
#define ROSCPP_TIMER_MANAGER_H

// check if we might need to include our own backported version boost::condition_variable
// in order to use CLOCK_MONOTONIC for the SteadyTimer
// the include order here is important!
#ifdef BOOST_THREAD_HAS_CONDATTR_SET_CLOCK_MONOTONIC
#include <boost/version.hpp>
#if BOOST_VERSION < 106100
// use backported version of boost condition variable, see https://svn.boost.org/trac/boost/ticket/6377
#include "boost_161_condition_variable.h"
#else // Boost version is 1.61 or greater and has the steady clock fixes
#include <boost/thread/condition_variable.hpp>
#endif
#else // !BOOST_THREAD_HAS_CONDATTR_SET_CLOCK_MONOTONIC
#include <boost/thread/condition_variable.hpp>
#endif // BOOST_THREAD_HAS_CONDATTR_SET_CLOCK_MONOTONIC

#include "ros/forwards.h"
#include "ros/time.h"
#include "ros/file_log.h"
#include <tracetools/tracetools.h>

#include <boost/thread/thread.hpp>
#include <boost/thread/mutex.hpp>
#include <boost/thread/recursive_mutex.hpp>

#include "ros/assert.h"
#include "ros/callback_queue_interface.h"

#include <vector>
#include <list>

namespace ros
{

template<class T, class D, class E>
class TimerManager
{
private:
  struct TimerInfo
  {
    int32_t handle;
    D period;

    boost::function<void(const E&)> callback;
    CallbackQueueInterface* callback_queue;

    WallDuration last_cb_duration;

    T last_expected;
    T next_expected;

    T last_real;
    T last_expired;

    bool removed;

    VoidConstWPtr tracked_object;
    bool has_tracked_object;

    // TODO: atomicize
    boost::mutex waiting_mutex;
    uint32_t waiting_callbacks;

    bool oneshot;

    // debugging info
    uint32_t total_calls;
  };
  typedef boost::shared_ptr<TimerInfo> TimerInfoPtr;
  typedef boost::weak_ptr<TimerInfo> TimerInfoWPtr;
  typedef std::vector<TimerInfoPtr> V_TimerInfo;

  typedef std::list<int32_t> L_int32;

public:
  TimerManager();
  ~TimerManager();

  int32_t add(const D& period, const boost::function<void(const E&)>& callback, CallbackQueueInterface* callback_queue, const VoidConstPtr& tracked_object, bool oneshot);
  void remove(int32_t handle);

  bool hasPending(int32_t handle);
  void setPeriod(int32_t handle, const D& period, bool reset=true);

  static TimerManager& global()
  {
    static TimerManager<T, D, E> global;
    return global;
  }

private:
  void threadFunc();

  bool waitingCompare(int32_t lhs, int32_t rhs);
  TimerInfoPtr findTimer(int32_t handle);
  void schedule(const TimerInfoPtr& info);
  void updateNext(const TimerInfoPtr& info, const T& current_time);

  V_TimerInfo timers_;
  boost::mutex timers_mutex_;
  boost::condition_variable timers_cond_;
  volatile bool new_timer_;

  boost::mutex waiting_mutex_;
  L_int32 waiting_;

  uint32_t id_counter_;
  boost::mutex id_mutex_;

  bool thread_started_;

  boost::thread thread_;

  bool quit_;

  class TimerQueueCallback : public CallbackInterface
  {
  public:
    TimerQueueCallback(TimerManager<T, D, E>* parent, const TimerInfoPtr& info, T last_expected, T last_real, T current_expected, T last_expired, T current_expired)
    : parent_(parent)
    , info_(info)
    , last_expected_(last_expected)
    , last_real_(last_real)
    , current_expected_(current_expected)
    , last_expired_(last_expired)
    , current_expired_(current_expired)
    , called_(false)
    {
      boost::mutex::scoped_lock lock(info->waiting_mutex);
      ++info->waiting_callbacks;
    }

    ~TimerQueueCallback()
    {
      TimerInfoPtr info = info_.lock();
      if (info)
      {
        boost::mutex::scoped_lock lock(info->waiting_mutex);
        --info->waiting_callbacks;
      }
    }

    CallResult call()
    {
      TimerInfoPtr info = info_.lock();
      if (!info)
      {
        return Invalid;
      }

      {
        ++info->total_calls;
        called_ = true;

        VoidConstPtr tracked;
        if (info->has_tracked_object)
        {
          tracked = info->tracked_object.lock();
          if (!tracked)
          {
            return Invalid;
          }
        }

        E event;
        event.last_expected = last_expected_;
        event.last_real = last_real_;
        event.last_expired = last_expired_;
        event.current_expected = current_expected_;
        event.current_real = T::now();
        event.current_expired = current_expired_;
        event.profile.last_duration = info->last_cb_duration;

        SteadyTime cb_start = SteadyTime::now();
        info->callback(event);
        SteadyTime cb_end = SteadyTime::now();
        info->last_cb_duration = cb_end - cb_start;

        info->last_real = event.current_real;
        info->last_expired = event.current_expired;

        parent_->schedule(info);
      }

      return Success;
    }

  private:
    TimerManager<T, D, E>* parent_;
    TimerInfoWPtr info_;
    T last_expected_;
    T last_real_;
    T current_expected_;
    T last_expired_;
    T current_expired_;

    bool called_;
  };
};

template<class T, class D, class E>
TimerManager<T, D, E>::TimerManager() :
  new_timer_(false), id_counter_(0), thread_started_(false), quit_(false)
{

}

template<class T, class D, class E>
TimerManager<T, D, E>::~TimerManager()
{
  quit_ = true;
  {
    boost::mutex::scoped_lock lock(timers_mutex_);
    timers_cond_.notify_all();
  }
  if (thread_started_)
  {
    thread_.join();
  }
}

template<class T, class D, class E>
bool TimerManager<T, D, E>::waitingCompare(int32_t lhs, int32_t rhs)
{
  TimerInfoPtr infol = findTimer(lhs);
  TimerInfoPtr infor = findTimer(rhs);
  if (!infol || !infor)
  {
    return infol < infor;
  }

  return infol->next_expected < infor->next_expected;
}

template<class T, class D, class E>
typename TimerManager<T, D, E>::TimerInfoPtr TimerManager<T, D, E>::findTimer(int32_t handle)
{
  typename V_TimerInfo::iterator it = timers_.begin();
  typename V_TimerInfo::iterator end = timers_.end();
  for (; it != end; ++it)
  {
    if ((*it)->handle == handle)
    {
      return *it;
    }
  }

  return TimerInfoPtr();
}

template<class T, class D, class E>
bool TimerManager<T, D, E>::hasPending(int32_t handle)
{
  boost::mutex::scoped_lock lock(timers_mutex_);
  TimerInfoPtr info = findTimer(handle);

  if (!info)
  {
    return false;
  }

  if (info->has_tracked_object)
  {
    VoidConstPtr tracked = info->tracked_object.lock();
    if (!tracked)
    {
      return false;
    }
  }

  boost::mutex::scoped_lock lock2(info->waiting_mutex);
  return info->next_expected <= T::now() || info->waiting_callbacks != 0;
}

template<class T, class D, class E>
int32_t TimerManager<T, D, E>::add(const D& period, const boost::function<void(const E&)>& callback, CallbackQueueInterface* callback_queue,
                                   const VoidConstPtr& tracked_object, bool oneshot)
{
  TimerInfoPtr info(boost::make_shared<TimerInfo>());
  info->period = period;
  info->callback = callback;
  info->callback_queue = callback_queue;
  info->last_expected = T::now();
  info->next_expected = info->last_expected + period;
  info->removed = false;
  info->has_tracked_object = false;
  info->waiting_callbacks = 0;
  info->total_calls = 0;
  info->oneshot = oneshot;
  if (tracked_object)
  {
    info->tracked_object = tracked_object;
    info->has_tracked_object = true;
  }

  {
    boost::mutex::scoped_lock lock(id_mutex_);
    info->handle = id_counter_++;
  }

  {
    boost::mutex::scoped_lock lock(timers_mutex_);
    timers_.push_back(info);

    if (!thread_started_)
    {
      thread_ = boost::thread(boost::bind(&TimerManager::threadFunc, this));
      thread_started_ = true;
    }

    {
      boost::mutex::scoped_lock lock(waiting_mutex_);
      waiting_.push_back(info->handle);
      waiting_.sort(boost::bind(&TimerManager::waitingCompare, this, _1, _2));
    }

    new_timer_ = true;
    timers_cond_.notify_all();
  }

  return info->handle;
}

template<class T, class D, class E>
void TimerManager<T, D, E>::remove(int32_t handle)
{
  CallbackQueueInterface* callback_queue = 0;
  uint64_t remove_id = 0;

  {
    boost::mutex::scoped_lock lock(timers_mutex_);

    typename V_TimerInfo::iterator it = timers_.begin();
    typename V_TimerInfo::iterator end = timers_.end();
    for (; it != end; ++it)
    {
      const TimerInfoPtr& info = *it;
      if (info->handle == handle)
      {
        info->removed = true;
        callback_queue = info->callback_queue;
        remove_id = (uint64_t)info.get();
        timers_.erase(it);
        break;
      }
    }

    {
      boost::mutex::scoped_lock lock2(waiting_mutex_);
      // Remove from the waiting list if it's in it
      L_int32::iterator it = std::find(waiting_.begin(), waiting_.end(), handle);
      if (it != waiting_.end())
      {
        waiting_.erase(it);
      }
    }
  }

  if (callback_queue)
  {
    callback_queue->removeByID(remove_id);
  }
}

template<class T, class D, class E>
void TimerManager<T, D, E>::schedule(const TimerInfoPtr& info)
{
  boost::mutex::scoped_lock lock(timers_mutex_);

  if (info->removed)
  {
    return;
  }

  updateNext(info, T::now());
  {
    boost::mutex::scoped_lock lock(waiting_mutex_);

    waiting_.push_back(info->handle);
    // waitingCompare requires a lock on the timers_mutex_
    waiting_.sort(boost::bind(&TimerManager::waitingCompare, this, _1, _2));
  }

  new_timer_ = true;
  timers_cond_.notify_one();
}

template<class T, class D, class E>
void TimerManager<T, D, E>::updateNext(const TimerInfoPtr& info, const T& current_time)
{
  if (info->oneshot)
  {
    info->next_expected = T(INT_MAX, 999999999);
  }
  else
  {
    // Protect against someone having called setPeriod()
    // If the next expected time is already past the current time
    // don't update it
    if (info->next_expected <= current_time)
    {
      info->last_expected = info->next_expected;
      info->next_expected += info->period;
    }

    // detect time jumping forward, as well as callbacks that are too slow
    if (info->next_expected + info->period < current_time)
    {
      ROS_DEBUG("Time jumped forward by [%f] for timer of period [%f], resetting timer (current=%f, next_expected=%f)", (current_time - info->next_expected).toSec(), info->period.toSec(), current_time.toSec(), info->next_expected.toSec());
      info->next_expected = current_time;
    }
  }
}

template<class T, class D, class E>
void TimerManager<T, D, E>::setPeriod(int32_t handle, const D& period, bool reset)
{
  boost::mutex::scoped_lock lock(timers_mutex_);
  TimerInfoPtr info = findTimer(handle);

  if (!info)
  {
    return;
  }

  {
    boost::mutex::scoped_lock lock(waiting_mutex_);

    if(reset)
    {
      info->next_expected = T::now() + period;
    }

    // else if some time has elapsed since last cb (called outside of cb)
    else if( (T::now() - info->last_real) < info->period)
    {
      // if elapsed time is greater than the new period
      // do the callback now
      if( (T::now() - info->last_real) > period)
      {
        info->next_expected = T::now();
      }

      // else, account for elapsed time by using last_real+period
      else
      {
        info->next_expected = info->last_real + period;
      }
    }

    // Else if called in a callback, last_real has not been updated yet => (now - last_real) > period
    // In this case, let next_expected be updated only in updateNext

    info->period = period;
    waiting_.sort(boost::bind(&TimerManager::waitingCompare, this, _1, _2));
  }

  new_timer_ = true;
  timers_cond_.notify_one();
}

template<class T, class D, class E>
void TimerManager<T, D, E>::threadFunc()
{
  T current;
  while (!quit_)
  {
    T sleep_end;

    boost::mutex::scoped_lock lock(timers_mutex_);

    // detect time jumping backwards
    if (T::now() < current)
    {
      ROSCPP_LOG_DEBUG("Time jumped backward, resetting timers");

      current = T::now();

      typename V_TimerInfo::iterator it = timers_.begin();
      typename V_TimerInfo::iterator end = timers_.end();
      for (; it != end; ++it)
      {
        const TimerInfoPtr& info = *it;

        // Timer may have been added after the time jump, so also check if time has jumped past its last call time
        if (current < info->last_expected)
        {
          info->last_expected = current;
          info->next_expected = current + info->period;
        }
      }
    }

    current = T::now();

    {
      boost::mutex::scoped_lock waitlock(waiting_mutex_);

      if (waiting_.empty())
      {
        sleep_end = current + D(0.1);
      }
      else
      {
        TimerInfoPtr info = findTimer(waiting_.front());

        while (!waiting_.empty() && info && info->next_expected <= current)
        {
          current = T::now();

          //ROS_DEBUG("Scheduling timer callback for timer [%d] of period [%f], [%f] off expected", info->handle, info->period.toSec(), (current - info->next_expected).toSec());
<<<<<<< HEAD
          CallbackInterfacePtr cb(boost::make_shared<TimerQueueCallback>(this, info, info->last_expected, info->last_real, info->next_expected, info->last_expired, current));
=======
          CallbackInterfacePtr cb(boost::make_shared<TimerQueueCallback>(this, info, info->last_expected, info->last_real, info->next_expected));
          ros::trace::timer_scheduled(cb.get(), ros::trace::get_ptr(info->callback));
>>>>>>> a0d40f2a
          info->callback_queue->addCallback(cb, (uint64_t)info.get());

          waiting_.pop_front();

          if (waiting_.empty())
          {
            break;
          }

          info = findTimer(waiting_.front());
        }

        if (info)
        {
          sleep_end = info->next_expected;
        }
      }
    }

    while (!new_timer_ && T::now() < sleep_end && !quit_)
    {
      // detect backwards jumps in time

      if (T::now() < current)
      {
        ROSCPP_LOG_DEBUG("Time jumped backwards, breaking out of sleep");
        break;
      }

      current = T::now();

      if (current >= sleep_end)
      {
        break;
      }

      // If we're on simulation time we need to check now() against sleep_end more often than on system time,
      // since simulation time may be running faster than real time.
      if (!T::isSystemTime())
      {
        timers_cond_.timed_wait(lock, boost::posix_time::milliseconds(1));
      }
      else
      {
        // On system time we can simply sleep for the rest of the wait time, since anything else requiring processing will
        // signal the condition variable
        int64_t remaining_time = std::max<int64_t>((sleep_end - current).toSec() * 1000.0f, 1);
        timers_cond_.timed_wait(lock, boost::posix_time::milliseconds(remaining_time));
      }
    }

    new_timer_ = false;
  }
}

}

#endif<|MERGE_RESOLUTION|>--- conflicted
+++ resolved
@@ -538,12 +538,8 @@
           current = T::now();
 
           //ROS_DEBUG("Scheduling timer callback for timer [%d] of period [%f], [%f] off expected", info->handle, info->period.toSec(), (current - info->next_expected).toSec());
-<<<<<<< HEAD
           CallbackInterfacePtr cb(boost::make_shared<TimerQueueCallback>(this, info, info->last_expected, info->last_real, info->next_expected, info->last_expired, current));
-=======
-          CallbackInterfacePtr cb(boost::make_shared<TimerQueueCallback>(this, info, info->last_expected, info->last_real, info->next_expected));
           ros::trace::timer_scheduled(cb.get(), ros::trace::get_ptr(info->callback));
->>>>>>> a0d40f2a
           info->callback_queue->addCallback(cb, (uint64_t)info.get());
 
           waiting_.pop_front();
