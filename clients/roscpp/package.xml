<package>
  <name>roscpp</name>
<<<<<<< HEAD
  <version>1.12.12</version>
=======
  <version>1.12.13</version>
>>>>>>> c99fa76b
  <description>
    roscpp is a C++ implementation of ROS. It provides
    a <a href="http://www.ros.org/wiki/Client%20Libraries">client
    library</a> that enables C++ programmers to quickly interface with
    ROS <a href="http://ros.org/wiki/Topics">Topics</a>,
    <a href="http://ros.org/wiki/Services">Services</a>,
    and <a href="http://ros.org/wiki/Parameter Server">Parameters</a>.

    roscpp is the most widely used ROS client library and is designed to
    be the high-performance library for ROS.
  </description>
  <maintainer email="dthomas@osrfoundation.org">Dirk Thomas</maintainer>
  <license>BSD</license>

  <url>http://ros.org/wiki/roscpp</url>
  <author>Morgan Quigley</author>
  <author>Josh Faust</author>
  <author>Brian Gerkey</author>
  <author>Troy Straszheim</author>

  <buildtool_depend version_gte="0.5.78">catkin</buildtool_depend>

  <build_depend version_gte="0.3.17">cpp_common</build_depend>
  <build_depend>message_generation</build_depend>
  <build_depend>pkg-config</build_depend>
  <build_depend>rosconsole</build_depend>
  <build_depend>roscpp_serialization</build_depend>
  <build_depend version_gte="0.3.17">roscpp_traits</build_depend>
  <build_depend version_gte="1.10.3">rosgraph_msgs</build_depend>
  <build_depend>roslang</build_depend>
  <build_depend version_gte="0.6.4">rostime</build_depend>
  <build_depend>std_msgs</build_depend>
  <build_depend>xmlrpcpp</build_depend>

  <run_depend version_gte="0.3.17">cpp_common</run_depend>
  <run_depend>message_runtime</run_depend>
  <run_depend>rosconsole</run_depend>
  <run_depend>roscpp_serialization</run_depend>
  <run_depend version_gte="0.3.17">roscpp_traits</run_depend>
  <run_depend version_gte="1.10.3">rosgraph_msgs</run_depend>
  <run_depend version_gte="0.6.4">rostime</run_depend>
  <run_depend>std_msgs</run_depend>
  <run_depend>xmlrpcpp</run_depend>
</package><|MERGE_RESOLUTION|>--- conflicted
+++ resolved
@@ -1,10 +1,6 @@
 <package>
   <name>roscpp</name>
-<<<<<<< HEAD
-  <version>1.12.12</version>
-=======
   <version>1.12.13</version>
->>>>>>> c99fa76b
   <description>
     roscpp is a C++ implementation of ROS. It provides
     a <a href="http://www.ros.org/wiki/Client%20Libraries">client
