/*
 * Software License Agreement (BSD License)
 *
 *  Copyright (c) 2008, Willow Garage, Inc.
 *  All rights reserved.
 *
 *  Redistribution and use in source and binary forms, with or without
 *  modification, are permitted provided that the following conditions
 *  are met:
 *
 *   * Redistributions of source code must retain the above copyright
 *     notice, this list of conditions and the following disclaimer.
 *   * Redistributions in binary form must reproduce the above
 *     copyright notice, this list of conditions and the following
 *     disclaimer in the documentation and/or other materials provided
 *     with the distribution.
 *   * Neither the name of Willow Garage, Inc. nor the names of its
 *     contributors may be used to endorse or promote products derived
 *     from this software without specific prior written permission.
 *
 *  THIS SOFTWARE IS PROVIDED BY THE COPYRIGHT HOLDERS AND CONTRIBUTORS
 *  "AS IS" AND ANY EXPRESS OR IMPLIED WARRANTIES, INCLUDING, BUT NOT
 *  LIMITED TO, THE IMPLIED WARRANTIES OF MERCHANTABILITY AND FITNESS
 *  FOR A PARTICULAR PURPOSE ARE DISCLAIMED. IN NO EVENT SHALL THE
 *  COPYRIGHT OWNER OR CONTRIBUTORS BE LIABLE FOR ANY DIRECT, INDIRECT,
 *  INCIDENTAL, SPECIAL, EXEMPLARY, OR CONSEQUENTIAL DAMAGES (INCLUDING,
 *  BUT NOT LIMITED TO, PROCUREMENT OF SUBSTITUTE GOODS OR SERVICES;
 *  LOSS OF USE, DATA, OR PROFITS; OR BUSINESS INTERRUPTION) HOWEVER
 *  CAUSED AND ON ANY THEORY OF LIABILITY, WHETHER IN CONTRACT, STRICT
 *  LIABILITY, OR TORT (INCLUDING NEGLIGENCE OR OTHERWISE) ARISING IN
 *  ANY WAY OUT OF THE USE OF THIS SOFTWARE, EVEN IF ADVISED OF THE
 *  POSSIBILITY OF SUCH DAMAGE.
 */

#include "ros/io.h"
#include "ros/transport/transport_tcp.h"
#include "ros/poll_set.h"
#include "ros/header.h"
#include "ros/file_log.h"
#include <ros/assert.h>
#include <sstream>
#include <boost/bind.hpp>
#include <fcntl.h>
#include <errno.h>
namespace ros
{

bool TransportTCP::s_use_keepalive_ = true;
bool TransportTCP::s_use_ipv6_ = false;

TransportTCP::TransportTCP(PollSet* poll_set, int flags)
: sock_(ROS_INVALID_SOCKET)
, closed_(false)
, expecting_read_(false)
, expecting_write_(false)
, is_server_(false)
, server_port_(-1)
, local_port_(-1)
, poll_set_(poll_set)
, flags_(flags)
{

}

TransportTCP::~TransportTCP()
{
  ROS_ASSERT_MSG(sock_ == -1, "TransportTCP socket [%d] was never closed", sock_);
}

bool TransportTCP::setSocket(int sock)
{
  sock_ = sock;
  return initializeSocket();
}

bool TransportTCP::setNonBlocking()
{
  if (!(flags_ & SYNCHRONOUS))
  {
	  int result = set_non_blocking(sock_);
	  if ( result != 0 ) {
	      ROS_ERROR("setting socket [%d] as non_blocking failed with error [%d]", sock_, result);
      close();
      return false;
    }
  }

  return true;
}

bool TransportTCP::initializeSocket()
{
  ROS_ASSERT(sock_ != ROS_INVALID_SOCKET);

  if (!setNonBlocking())
  {
    return false;
  }

  setKeepAlive(s_use_keepalive_, 60, 10, 9);

  // connect() will set cached_remote_host_ because it already has the host/port available
  if (cached_remote_host_.empty())
  {
    if (is_server_)
    {
      cached_remote_host_ = "TCPServer Socket";
    }
    else
    {
      std::stringstream ss;
      ss << getClientURI() << " on socket " << sock_;
      cached_remote_host_ = ss.str();
    }
  }

  if (local_port_ < 0)
  {
    la_len_ = s_use_ipv6_  ? sizeof(sockaddr_in6) : sizeof(sockaddr_in);
    getsockname(sock_, (sockaddr *)&local_address_, &la_len_);
    switch (local_address_.ss_family)
    {
      case AF_INET:
        local_port_ = ntohs(((sockaddr_in *)&local_address_)->sin_port);
        break;
      case AF_INET6:
        local_port_ = ntohs(((sockaddr_in6 *)&local_address_)->sin6_port);
        break;
    }
  }

#ifdef ROSCPP_USE_TCP_NODELAY
  setNoDelay(true);
#endif

  ROS_ASSERT(poll_set_ || (flags_ & SYNCHRONOUS));
  if (poll_set_)
  {
    ROS_DEBUG("Adding tcp socket [%d] to pollset", sock_);
    poll_set_->addSocket(sock_, boost::bind(&TransportTCP::socketUpdate, this, _1), shared_from_this());
  }

  if (!(flags_ & SYNCHRONOUS))
  {
    //enableRead();
  }

  return true;
}

void TransportTCP::parseHeader(const Header& header)
{
  std::string nodelay;
  if (header.getValue("tcp_nodelay", nodelay) && nodelay == "1")
  {
    ROSCPP_LOG_DEBUG("Setting nodelay on socket [%d]", sock_);
    setNoDelay(true);
  }
}

void TransportTCP::setNoDelay(bool nodelay)
{
  int flag = nodelay ? 1 : 0;
  int result = setsockopt(sock_, IPPROTO_TCP, TCP_NODELAY, (char *) &flag, sizeof(int));
  if (result < 0)
  {
    ROS_ERROR("setsockopt failed to set TCP_NODELAY on socket [%d] [%s]", sock_, cached_remote_host_.c_str());
  }
}

void TransportTCP::setKeepAlive(bool use, uint32_t idle, uint32_t interval, uint32_t count)
{
  if (use)
  {
    int val = 1;
    if (setsockopt(sock_, SOL_SOCKET, SO_KEEPALIVE, reinterpret_cast<const char*>(&val), sizeof(val)) != 0)
    {
      ROS_DEBUG("setsockopt failed to set SO_KEEPALIVE on socket [%d] [%s]", sock_, cached_remote_host_.c_str());
    }

/* cygwin SOL_TCP does not seem to support TCP_KEEPIDLE, TCP_KEEPINTVL, TCP_KEEPCNT */
#if defined(SOL_TCP) && defined(TCP_KEEPIDLE)
    val = idle;
    if (setsockopt(sock_, SOL_TCP, TCP_KEEPIDLE, &val, sizeof(val)) != 0)
    {
      ROS_DEBUG("setsockopt failed to set TCP_KEEPIDLE on socket [%d] [%s]", sock_, cached_remote_host_.c_str());
    }
#else
    (void)idle;
#endif

#if defined(SOL_TCP) && defined(TCP_KEEPINTVL)
    val = interval;
    if (setsockopt(sock_, SOL_TCP, TCP_KEEPINTVL, &val, sizeof(val)) != 0)
    {
      ROS_DEBUG("setsockopt failed to set TCP_KEEPINTVL on socket [%d] [%s]", sock_, cached_remote_host_.c_str());
    }
#else
    (void)interval;
#endif

#if defined(SOL_TCP) && defined(TCP_KEEPCNT)
    val = count;
    if (setsockopt(sock_, SOL_TCP, TCP_KEEPCNT, &val, sizeof(val)) != 0)
    {
      ROS_DEBUG("setsockopt failed to set TCP_KEEPCNT on socket [%d] [%s]", sock_, cached_remote_host_.c_str());
    }
#else
    (void)count;
#endif
  }
  else
  {
    int val = 0;
    if (setsockopt(sock_, SOL_SOCKET, SO_KEEPALIVE, reinterpret_cast<const char*>(&val), sizeof(val)) != 0)
    {
    	ROS_DEBUG("setsockopt failed to set SO_KEEPALIVE on socket [%d] [%s]", sock_, cached_remote_host_.c_str());
    }
  }
}

bool TransportTCP::connect(const std::string& host, int port)
{
  if (!isHostAllowed(host))
    return false; // adios amigo

  sock_ = socket(s_use_ipv6_ ? AF_INET6 : AF_INET, SOCK_STREAM, 0);
  connected_host_ = host;
  connected_port_ = port;

  if (sock_ == ROS_INVALID_SOCKET)
  {
    ROS_ERROR("socket() failed with error [%s]",  last_socket_error_string());
    return false;
  }

  setNonBlocking();

  sockaddr_storage sas;
  socklen_t sas_len;

  in_addr ina;
  in6_addr in6a;
  if (inet_pton(AF_INET, host.c_str(), &ina) == 1)
  {
    sockaddr_in *address = (sockaddr_in*) &sas;
    sas_len = sizeof(sockaddr_in);
    
    la_len_ = sizeof(sockaddr_in);
    address->sin_family = AF_INET;
    address->sin_port = htons(port);
    address->sin_addr.s_addr = ina.s_addr;
  }
  else if (inet_pton(AF_INET6, host.c_str(), &in6a) == 1)
  {
    sockaddr_in6 *address = (sockaddr_in6*) &sas;
    sas_len = sizeof(sockaddr_in6);
    la_len_ = sizeof(sockaddr_in6);
    address->sin6_family = AF_INET6;
    address->sin6_port = htons(port);
    memcpy(address->sin6_addr.s6_addr, in6a.s6_addr, sizeof(in6a.s6_addr));
  }
  else
  {
    struct addrinfo* addr;
    struct addrinfo hints;
    memset(&hints, 0, sizeof(hints));
    hints.ai_family = AF_UNSPEC;

    if (getaddrinfo(host.c_str(), NULL, &hints, &addr) != 0)
    {
      close();
      ROS_ERROR("couldn't resolve publisher host [%s]", host.c_str());
      return false;
    }

    bool found = false;
    struct addrinfo* it = addr;
    char namebuf[128] = {};
    for (; it; it = it->ai_next)
    {
      if (!s_use_ipv6_ && it->ai_family == AF_INET)
      {
        sockaddr_in *address = (sockaddr_in*) &sas;
        sas_len = sizeof(*address);
        
        memcpy(address, it->ai_addr, it->ai_addrlen);
        address->sin_family = it->ai_family;
        address->sin_port = htons(port);
	
<<<<<<< HEAD
        strncpy(namebuf, inet_ntoa(address->sin_addr), sizeof(namebuf));
=======
        strncpy(namebuf, inet_ntoa(address->sin_addr), sizeof(namebuf)-1);
>>>>>>> d18958f2
        found = true;
        break;
      }
      if (s_use_ipv6_ && it->ai_family == AF_INET6)
      {
        sockaddr_in6 *address = (sockaddr_in6*) &sas;
        sas_len = sizeof(*address);
      
        memcpy(address, it->ai_addr, it->ai_addrlen);
        address->sin6_family = it->ai_family;
        address->sin6_port = htons((u_short) port);
      
        // TODO IPV6: does inet_ntop need other includes for Windows?
        inet_ntop(AF_INET6, (void*)&(address->sin6_addr), namebuf, sizeof(namebuf));
        found = true;
        break;
      }
    }

    freeaddrinfo(addr);

    if (!found)
    {
      ROS_ERROR("Couldn't resolve an address for [%s]\n", host.c_str());
      return false;
    }

    ROSCPP_LOG_DEBUG("Resolved publisher host [%s] to [%s] for socket [%d]", host.c_str(), namebuf, sock_);
  }

  int ret = ::connect(sock_, (sockaddr*) &sas, sas_len);
  // windows might need some time to sleep (input from service robotics hack) add this if testing proves it is necessary.
  // ROS_ASSERT((flags_ & SYNCHRONOUS) || ret != 0);
  if (((flags_ & SYNCHRONOUS) && ret != 0) || // synchronous, connect() should return 0
      (!(flags_ & SYNCHRONOUS) && ret != 0 && last_socket_error() != ROS_SOCKETS_ASYNCHRONOUS_CONNECT_RETURN)) 
      // asynchronous, connect() may return 0 or -1. When return -1, WSAGetLastError()=WSAEWOULDBLOCK/errno=EINPROGRESS
  {
    ROSCPP_CONN_LOG_DEBUG("Connect to tcpros publisher [%s:%d] failed with error [%d, %s]", host.c_str(), port, ret, last_socket_error_string());
    close();

    return false;
  }

  // from daniel stonier:
#ifdef WIN32
  // This is hackish, but windows fails at recv() if its slow to connect (e.g. happens with wireless)
  // recv() needs to check if its connected or not when its asynchronous?
  Sleep(100);
#endif


  std::stringstream ss;
  ss << host << ":" << port << " on socket " << sock_;
  cached_remote_host_ = ss.str();

  if (!initializeSocket())
  {
    return false;
  }

  if (flags_ & SYNCHRONOUS)
  {
    ROSCPP_CONN_LOG_DEBUG("connect() succeeded to [%s:%d] on socket [%d]", host.c_str(), port, sock_);
  }
  else
  {
    ROSCPP_CONN_LOG_DEBUG("Async connect() in progress to [%s:%d] on socket [%d]", host.c_str(), port, sock_);
  }

  return true;
}

bool TransportTCP::listen(int port, int backlog, const AcceptCallback& accept_cb)
{
  is_server_ = true;
  accept_cb_ = accept_cb;

  if (s_use_ipv6_)
  {
    sock_ = socket(AF_INET6, SOCK_STREAM, 0);
    sockaddr_in6 *address = (sockaddr_in6 *)&server_address_;
    address->sin6_family = AF_INET6;
    address->sin6_addr = isOnlyLocalhostAllowed() ? 
                         in6addr_loopback : 
                         in6addr_any;
    address->sin6_port = htons(port);
    sa_len_ = sizeof(sockaddr_in6);
  }
  else
  {
    sock_ = socket(AF_INET, SOCK_STREAM, 0);
    sockaddr_in *address = (sockaddr_in *)&server_address_;
    address->sin_family = AF_INET;
    address->sin_addr.s_addr = isOnlyLocalhostAllowed() ? 
                               htonl(INADDR_LOOPBACK) : 
                               INADDR_ANY;
    address->sin_port = htons(port);
    sa_len_ = sizeof(sockaddr_in);
  }

  if (sock_ <= 0)
  {
    ROS_ERROR("socket() failed with error [%s]", last_socket_error_string());
    return false;
  }


  if (bind(sock_, (sockaddr *)&server_address_, sa_len_) < 0)
  {
    ROS_ERROR("bind() failed with error [%s]", last_socket_error_string());
    return false;
  }

  ::listen(sock_, backlog);
  getsockname(sock_, (sockaddr *)&server_address_, &sa_len_);

  switch (server_address_.ss_family)
  {
    case AF_INET:
      server_port_ = ntohs(((sockaddr_in *)&server_address_)->sin_port);
      break;
    case AF_INET6:
      server_port_ = ntohs(((sockaddr_in6 *)&server_address_)->sin6_port);
      break;
  }

  if (!initializeSocket())
  {
    return false;
  }

  if (!(flags_ & SYNCHRONOUS))
  {
    enableRead();
  }

  return true;
}

void TransportTCP::close()
{
  Callback disconnect_cb;

  if (!closed_)
  {
    {
      boost::recursive_mutex::scoped_lock lock(close_mutex_);

      if (!closed_)
      {
        closed_ = true;

        ROS_ASSERT(sock_ != ROS_INVALID_SOCKET);

        if (poll_set_)
        {
          poll_set_->delSocket(sock_);
        }

        ::shutdown(sock_, ROS_SOCKETS_SHUT_RDWR);
        if ( close_socket(sock_) != 0 )
        {
          ROS_ERROR("Error closing socket [%d]: [%s]", sock_, last_socket_error_string());
        } else
        {
          ROSCPP_LOG_DEBUG("TCP socket [%d] closed", sock_);
        }
        sock_ = ROS_INVALID_SOCKET;

        disconnect_cb = disconnect_cb_;

        disconnect_cb_ = Callback();
        read_cb_ = Callback();
        write_cb_ = Callback();
        accept_cb_ = AcceptCallback();
      }
    }
  }

  if (disconnect_cb)
  {
    disconnect_cb(shared_from_this());
  }
}

int32_t TransportTCP::read(uint8_t* buffer, uint32_t size)
{
  {
    boost::recursive_mutex::scoped_lock lock(close_mutex_);

    if (closed_)
    {
      ROSCPP_LOG_DEBUG("Tried to read on a closed socket [%d]", sock_);
      return -1;
    }
  }

  ROS_ASSERT(size > 0);

  // never read more than INT_MAX since this is the maximum we can report back with the current return type
  uint32_t read_size = std::min(size, static_cast<uint32_t>(INT_MAX));
  int num_bytes = ::recv(sock_, reinterpret_cast<char*>(buffer), read_size, 0);
  if (num_bytes < 0)
  {
	if ( !last_socket_error_is_would_block() ) // !WSAWOULDBLOCK / !EAGAIN && !EWOULDBLOCK
    {
      ROSCPP_LOG_DEBUG("recv() on socket [%d] failed with error [%s]", sock_, last_socket_error_string());
      close();
    }
    else
    {
      num_bytes = 0;
    }
  }
  else if (num_bytes == 0)
  {
    ROSCPP_LOG_DEBUG("Socket [%d] received 0/%u bytes, closing", sock_, size);
    close();
    return -1;
  }

  return num_bytes;
}

int32_t TransportTCP::write(uint8_t* buffer, uint32_t size)
{
  {
    boost::recursive_mutex::scoped_lock lock(close_mutex_);

    if (closed_)
    {
      ROSCPP_LOG_DEBUG("Tried to write on a closed socket [%d]", sock_);
      return -1;
    }
  }

  ROS_ASSERT(size > 0);

  // never write more than INT_MAX since this is the maximum we can report back with the current return type
  uint32_t writesize = std::min(size, static_cast<uint32_t>(INT_MAX));
  int num_bytes = ::send(sock_, reinterpret_cast<const char*>(buffer), writesize, 0);
  if (num_bytes < 0)
  {
    if ( !last_socket_error_is_would_block() )
    {
      ROSCPP_LOG_DEBUG("send() on socket [%d] failed with error [%s]", sock_, last_socket_error_string());
      close();
    }
    else
    {
      num_bytes = 0;
    }
  }

  return num_bytes;
}

void TransportTCP::enableRead()
{
  ROS_ASSERT(!(flags_ & SYNCHRONOUS));

  {
    boost::recursive_mutex::scoped_lock lock(close_mutex_);

    if (closed_)
    {
      return;
    }
  }

  if (!expecting_read_)
  {
    poll_set_->addEvents(sock_, POLLIN);
    expecting_read_ = true;
  }
}

void TransportTCP::disableRead()
{
  ROS_ASSERT(!(flags_ & SYNCHRONOUS));

  {
    boost::recursive_mutex::scoped_lock lock(close_mutex_);

    if (closed_)
    {
      return;
    }
  }

  if (expecting_read_)
  {
    poll_set_->delEvents(sock_, POLLIN);
    expecting_read_ = false;
  }
}

void TransportTCP::enableWrite()
{
  ROS_ASSERT(!(flags_ & SYNCHRONOUS));

  {
    boost::recursive_mutex::scoped_lock lock(close_mutex_);

    if (closed_)
    {
      return;
    }
  }

  if (!expecting_write_)
  {
    poll_set_->addEvents(sock_, POLLOUT);
    expecting_write_ = true;
  }
}

void TransportTCP::disableWrite()
{
  ROS_ASSERT(!(flags_ & SYNCHRONOUS));

  {
    boost::recursive_mutex::scoped_lock lock(close_mutex_);

    if (closed_)
    {
      return;
    }
  }

  if (expecting_write_)
  {
    poll_set_->delEvents(sock_, POLLOUT);
    expecting_write_ = false;
  }
}

TransportTCPPtr TransportTCP::accept()
{
  ROS_ASSERT(is_server_);

  sockaddr client_address;
  socklen_t len = sizeof(client_address);
  int new_sock = ::accept(sock_, (sockaddr *)&client_address, &len);
  if (new_sock >= 0)
  {
    ROSCPP_LOG_DEBUG("Accepted connection on socket [%d], new socket [%d]", sock_, new_sock);

    TransportTCPPtr transport(boost::make_shared<TransportTCP>(poll_set_, flags_));
    if (!transport->setSocket(new_sock))
    {
      ROS_ERROR("Failed to set socket on transport for socket %d", new_sock);
    }

    return transport;
  }
  else
  {
    ROS_ERROR("accept() on socket [%d] failed with error [%s]", sock_,  last_socket_error_string());
  }

  return TransportTCPPtr();
}

void TransportTCP::socketUpdate(int events)
{
  {
    boost::recursive_mutex::scoped_lock lock(close_mutex_);
    if (closed_)
    {
      return;
    }

    // Handle read events before err/hup/nval, since there may be data left on the wire
    if ((events & POLLIN) && expecting_read_)
    {
      if (is_server_)
      {
        // Should not block here, because poll() said that it's ready
        // for reading
        TransportTCPPtr transport = accept();
        if (transport)
        {
          ROS_ASSERT(accept_cb_);
          accept_cb_(transport);
        }
      }
      else
      {
        if (read_cb_)
        {
          read_cb_(shared_from_this());
        }
      }
    }

    if ((events & POLLOUT) && expecting_write_)
    {
      if (write_cb_)
      {
        write_cb_(shared_from_this());
      }
    }
  }

  if((events & POLLERR) ||
     (events & POLLHUP) ||
     (events & POLLNVAL))
  {
    uint32_t error = -1;
    socklen_t len = sizeof(error);
    if (getsockopt(sock_, SOL_SOCKET, SO_ERROR, reinterpret_cast<char*>(&error), &len) < 0)
    {
      ROSCPP_LOG_DEBUG("getsockopt failed on socket [%d]", sock_);
    }
  #ifdef _MSC_VER
    char err[60];
    strerror_s(err,60,error);
    ROSCPP_LOG_DEBUG("Socket %d closed with (ERR|HUP|NVAL) events %d: %s", sock_, events, err);
  #else
    ROSCPP_LOG_DEBUG("Socket %d closed with (ERR|HUP|NVAL) events %d: %s", sock_, events, strerror(error));
  #endif

    close();
  }
}

std::string TransportTCP::getTransportInfo()
{
  std::stringstream str;
  str << "TCPROS connection on port " << local_port_ << " to [" << cached_remote_host_ << "]";
  return str.str();
}

std::string TransportTCP::getClientURI()
{
  ROS_ASSERT(!is_server_);

  sockaddr_storage sas;
  socklen_t sas_len = sizeof(sas);
  getpeername(sock_, (sockaddr *)&sas, &sas_len);
  
  sockaddr_in *sin = (sockaddr_in *)&sas;
  sockaddr_in6 *sin6 = (sockaddr_in6 *)&sas;

  char namebuf[128] = {};
  int port;

  switch (sas.ss_family)
  {
    case AF_INET:
      port = ntohs(sin->sin_port);
      strncpy(namebuf, inet_ntoa(sin->sin_addr), sizeof(namebuf)-1);
      break;
    case AF_INET6:
      port = ntohs(sin6->sin6_port);
      inet_ntop(AF_INET6, (void*)&(sin6->sin6_addr), namebuf, sizeof(namebuf));
      break;
    default:
      namebuf[0] = 0;
      port = 0;
      break;
  }

  std::string ip = namebuf;
  std::stringstream uri;
  uri << ip << ":" << port;

  return uri.str();
}

} // namespace ros<|MERGE_RESOLUTION|>--- conflicted
+++ resolved
@@ -288,11 +288,7 @@
         address->sin_family = it->ai_family;
         address->sin_port = htons(port);
 	
-<<<<<<< HEAD
-        strncpy(namebuf, inet_ntoa(address->sin_addr), sizeof(namebuf));
-=======
         strncpy(namebuf, inet_ntoa(address->sin_addr), sizeof(namebuf)-1);
->>>>>>> d18958f2
         found = true;
         break;
       }
